# -------------------------------------------------------------------------
# Copyright (c) Microsoft Corporation. All rights reserved.
# Licensed under the MIT License. See License.txt in the project root for
# license information.
# --------------------------------------------------------------------------
"""
Checker/Updater for Notebook kernelspec versions.

check_nb_kernel.py CMD [-h] [--path PATH] [--target TARGET] [--verbose]

CMD is one of:
  {check, list, update} (default is "check")

  list - shows list of internal kernelspecs that can be used
  check - checks the notebook or notebooks for comformance to kernspecs
  update - updates notebook or notebooks to target kernelspec

optional arguments:
  -h, --help            show this help message and exit
  --path PATH, -p PATH  Path search for notebooks. Can be a single file,
                        a directory path or a 'glob'-compatible wildcard.
                        (e.g. "*" for all files in current folder, "**/*"
                        for all files in folder and subfolders)
                        Defaults to current directory.
  --target TARGET, -t TARGET
                        Target kernel spec to check or set.
                        Required for 'update' command
  --verbose, -v         Show details of all checked notebooks. Otherwise
                        only list notebooks with errors or updated notebooks.

Notes
-----

If CMD is 'update' you must specify a kernelspec target. The updated
notebook is written to the same name as the input. The old version is
saved as {input-notebook-name}.{previous-kernelspec-name}
If CMD is 'view', target is optional and it reports any notebooks
with kernelspecs different to internal kernelspecs (view with 'list' command)
as errors.

"""
import argparse
from pathlib import Path
from typing import Optional, Iterable
import sys

import nbformat


IP_KERNEL_SPEC = {
    "python36": {
        "name": "python36",
        "language": "python",
        "display_name": "Python 3.6",
    },
    "python3": {"name": "python3", "language": "python", "display_name": "Python 3"},
    "azureml_36": {
        "name": "python3-azureml",
        "language": "python",
        "display_name": "Python 3.6 - AzureML"
    },
    "azureml_38": {
        "name": "python38-azureml",
        "language": "python",
<<<<<<< HEAD
        "display_name": "Python 3.8 - AzureML",
    },
=======
        "display_name": "Python 3.8 - AzureML"
    }
>>>>>>> 9aa09c67
}


def check_notebooks(nb_path: str, k_tgts: Iterable[str], verbose: bool = False):
    """Check notebooks for valid kernelspec."""
    err_count = 0
    good_count = 0
    for nbook in _get_notebook_paths(nb_path):
        if ".ipynb_checkpoints" in str(nbook):
            continue
        nb_obj = nbformat.read(str(nbook), as_version=4.0)
        kernelspec = nb_obj.get("metadata", {}).get("kernelspec", None)
        if not kernelspec:
            print("Error: no kernel information.")
            continue
        nb_ok = False
        for config in k_tgts:
            tgt_spec = IP_KERNEL_SPEC[config]
            for k_name, k_item in kernelspec.items():
                if tgt_spec[k_name] != k_item:
                    break
            else:
                nb_ok = True
        if not nb_ok:
            err_count += 1
            _print_nb_header(nbook)
            print("ERROR - Invalid kernelspec '" f"{kernelspec.get('name')}" "'")
            print("  ", kernelspec, "\n")
            continue
        if verbose:
            _print_nb_header(nbook)
            print(f"{kernelspec['name']} ok\n")
        good_count += 1
    print(f"{good_count} with no errors, {err_count} with errors")


def _get_notebook_paths(nb_path: str):
    """Generate notebook paths."""
    if "*" in nb_path:
        for glob_path in Path().glob(nb_path):
            if glob_path.is_file() and glob_path.suffix.casefold() == ".ipynb":
                yield glob_path
    elif Path(nb_path).is_dir():
        yield from Path(nb_path).glob("*.ipynb")
    elif Path(nb_path).is_file():
        yield Path(nb_path)


def _print_nb_header(nbook_path):
    print(str(nbook_path.name))
    print("-" * len(str(nbook_path.name)))
    print(str(nbook_path.resolve()))


def set_kernelspec(nb_path: str, k_tgt: str, verbose: bool = False):
    """Update specified notebooks to `k_tgt` kernelspec."""
    changed_count = 0
    good_count = 0
    for nbook in _get_notebook_paths(nb_path):
        if ".ipynb_checkpoints" in str(nbook):
            continue
        with open(str(nbook), "r") as nb_read:
            nb_obj = nbformat.read(nb_read, as_version=4.0)
        kernelspec = nb_obj.get("metadata", {}).get("kernelspec", None)
        current_kspec_name = kernelspec.get("name")
        if not kernelspec:
            print("Error: no kernel information.")
            continue
        updated = False
        tgt_spec = IP_KERNEL_SPEC[k_tgt]
        for k_name, k_item in kernelspec.items():
            if tgt_spec[k_name] != k_item:
                updated = True
                kernelspec[k_name] = tgt_spec[k_name]
        if updated:
            changed_count += 1
            _print_nb_header(nbook)
            print(
                f"Kernelspec updated from '{current_kspec_name}' to '"
                f"{kernelspec.get('name')}"
                "'"
            )
            print("  ", kernelspec, "\n")
            nbook.rename(f"{str(nbook)}.{current_kspec_name}")
            nbformat.write(nb_obj, str(nbook))
            continue
        if verbose:
            _print_nb_header(nbook)
            print(f"{kernelspec['name']} ok\n")
        good_count += 1
    print(f"{good_count} with no changes, {changed_count} updated")


def _add_script_args():
    parser = argparse.ArgumentParser(description="Notebook kernelspec checker.")
    parser.add_argument(
        "cmd", default="check", type=str, choices=["check", "list", "update"],
    )
    parser.add_argument(
        "--path", "-p", default=".", required=False, help="Path search for notebooks."
    )
    parser.add_argument(
        "--target", "-t", required=False, help="Target kernel spec to check or set."
    )
    parser.add_argument(
        "--verbose",
        "-v",
        action="store_true",
        help="Show details of all checked notebooks.",
    )
    return parser


def _view_targets():
    print("Valid targets:")
    for kernel, settings in IP_KERNEL_SPEC.items():
        print(f"{kernel}:")
        print("  ", settings)


# pylint: disable=invalid-name
if __name__ == "__main__":
    arg_parser = _add_script_args()
    args = arg_parser.parse_args()

    if args.cmd == "list":
        _view_targets()
        sys.exit(0)

    krnl_tgt: Optional[str] = None
    if args.target:
        krnl_tgt = args.target
        if krnl_tgt not in IP_KERNEL_SPEC:
            print("'target' must be a valid kernelspec definition")
            print("Valid kernel specs:")
            _view_targets()
            sys.exit(1)

    if krnl_tgt is not None:
        krnl_tgts = [krnl_tgt]
    else:
        krnl_tgts = list(IP_KERNEL_SPEC.keys())

    if not args.path:
        print("check and update commands need a 'path' parameter.")
        sys.exit(1)
    if args.cmd == "check":
        check_notebooks(args.path, krnl_tgts, verbose=args.verbose)
        sys.exit(0)

    if args.cmd == "update":
        if not krnl_tgt:
            print("A kernel target must be specified with 'update'.")
            sys.exit(1)
        set_kernelspec(args.path, krnl_tgt, verbose=args.verbose)
        sys.exit(0)<|MERGE_RESOLUTION|>--- conflicted
+++ resolved
@@ -62,13 +62,8 @@
     "azureml_38": {
         "name": "python38-azureml",
         "language": "python",
-<<<<<<< HEAD
-        "display_name": "Python 3.8 - AzureML",
-    },
-=======
         "display_name": "Python 3.8 - AzureML"
     }
->>>>>>> 9aa09c67
 }
 
 
