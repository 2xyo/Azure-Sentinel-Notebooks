{
 "cells": [
  {
   "cell_type": "markdown",
   "metadata": {},
   "source": [
    "# Alert Investigation - Windows Process Alerts\n",
    "<details>\n",
    "    <summary> <u>Details...</u></summary>\n",
    "**Notebook Version:** 1.1<br>\n",
    "\n",
    "**Data Sources Used**:<br>\n",
    "- Log Analytics/Azure Sentinel\n",
    "    - SecurityAlert \n",
    "    - SecurityEvent\n",
    "<br>\n",
    "- Threat Intelligence Providers (Optional)\n",
    "    - OTX (https://otx.alienvault.com/)\n",
    "    - VirusTotal (https://www.virustotal.com/)\n",
    "    - XForce (https://www.ibm.com/security/xforce)\n",
    "</details>\n",
    "\n",
    "This notebook is intended for triage and investigation of security alerts related to process execution. It is specifically targeted at alerts triggered by suspicious process activity on Windows hosts. "
   ]
  },
  {
   "cell_type": "markdown",
   "metadata": {
    "toc": true
   },
   "source": [
    "<h1>Table of Contents<span class=\"tocSkip\"></span></h1>\n",
    "<div class=\"toc\"><ul class=\"toc-item\"><li><span><a href=\"#Hunting-Hypothesis\" data-toc-modified-id=\"Hunting-Hypothesis-1\"><span class=\"toc-item-num\">1&nbsp;&nbsp;</span>Hunting Hypothesis</a></span></li><li><span><a href=\"#Notebook-Initialization\" data-toc-modified-id=\"Notebook-Initialization-2\"><span class=\"toc-item-num\">2&nbsp;&nbsp;</span>Notebook Initialization</a></span><ul class=\"toc-item\"><li><span><a href=\"#Get-WorkspaceId-and-Authenticate-to-Log-Analytics\" data-toc-modified-id=\"Get-WorkspaceId-and-Authenticate-to-Log-Analytics-2.1\"><span class=\"toc-item-num\">2.1&nbsp;&nbsp;</span>Get WorkspaceId and Authenticate to Log Analytics</a></span></li></ul></li><li><span><a href=\"#Get-List-of-Alerts\" data-toc-modified-id=\"Get-List-of-Alerts-3\"><span class=\"toc-item-num\">3&nbsp;&nbsp;</span>Get List of Alerts</a></span></li><li><span><a href=\"#Choose-Alert-to-Investigate\" data-toc-modified-id=\"Choose-Alert-to-Investigate-4\"><span class=\"toc-item-num\">4&nbsp;&nbsp;</span>Choose Alert to Investigate</a></span></li><li><span><a href=\"#Extract-properties-and-entities-from-Alert\" data-toc-modified-id=\"Extract-properties-and-entities-from-Alert-5\"><span class=\"toc-item-num\">5&nbsp;&nbsp;</span>Extract properties and entities from Alert</a></span></li><li><span><a href=\"#Entity-Graph\" data-toc-modified-id=\"Entity-Graph-6\"><span class=\"toc-item-num\">6&nbsp;&nbsp;</span>Entity Graph</a></span></li><li><span><a href=\"#Related-Alerts\" data-toc-modified-id=\"Related-Alerts-7\"><span class=\"toc-item-num\">7&nbsp;&nbsp;</span>Related Alerts</a></span><ul class=\"toc-item\"><li><span><a href=\"#Show-these-related-alerts-on-a-graph\" data-toc-modified-id=\"Show-these-related-alerts-on-a-graph-7.1\"><span class=\"toc-item-num\">7.1&nbsp;&nbsp;</span>Show these related alerts on a graph</a></span></li><li><span><a href=\"#Browse-List-of-Related-Alerts\" data-toc-modified-id=\"Browse-List-of-Related-Alerts-7.2\"><span class=\"toc-item-num\">7.2&nbsp;&nbsp;</span>Browse List of Related Alerts</a></span></li></ul></li><li><span><a href=\"#Get-Process-Tree\" data-toc-modified-id=\"Get-Process-Tree-8\"><span class=\"toc-item-num\">8&nbsp;&nbsp;</span>Get Process Tree</a></span><ul class=\"toc-item\"><li><span><a href=\"#Process-Time-Line\" data-toc-modified-id=\"Process-Time-Line-8.1\"><span class=\"toc-item-num\">8.1&nbsp;&nbsp;</span>Process Time Line</a></span></li></ul></li><li><span><a href=\"#Other-Processes-on-Host---Clustering\" data-toc-modified-id=\"Other-Processes-on-Host---Clustering-9\"><span class=\"toc-item-num\">9&nbsp;&nbsp;</span>Other Processes on Host - Clustering</a></span><ul class=\"toc-item\"><li><span><a href=\"#Clustered-Processes\" data-toc-modified-id=\"Clustered-Processes-9.1\"><span class=\"toc-item-num\">9.1&nbsp;&nbsp;</span>Clustered Processes</a></span></li><li><span><a href=\"#Variability-in-Command-Lines-and-Process-Names\" data-toc-modified-id=\"Variability-in-Command-Lines-and-Process-Names-9.2\"><span class=\"toc-item-num\">9.2&nbsp;&nbsp;</span>Variability in Command Lines and Process Names</a></span></li><li><span><a href=\"#Time-Line-of--clustered-processes-data-vs.-original-data\" data-toc-modified-id=\"Time-Line-of--clustered-processes-data-vs.-original-data-9.3\"><span class=\"toc-item-num\">9.3&nbsp;&nbsp;</span>Time Line of  clustered processes data vs. original data</a></span></li></ul></li><li><span><a href=\"#Base64-Decode-and-Check-for-IOCs\" data-toc-modified-id=\"Base64-Decode-and-Check-for-IOCs-10\"><span class=\"toc-item-num\">10&nbsp;&nbsp;</span>Base64 Decode and Check for IOCs</a></span><ul class=\"toc-item\"><li><span><a href=\"#IoCs-in-the-entire-data-set\" data-toc-modified-id=\"IoCs-in-the-entire-data-set-10.1\"><span class=\"toc-item-num\">10.1&nbsp;&nbsp;</span>IoCs in the entire data set</a></span></li><li><span><a href=\"#If-any-Base64-encoded-strings,-decode-and-search-for-IoCs-in-the-results.\" data-toc-modified-id=\"If-any-Base64-encoded-strings,-decode-and-search-for-IoCs-in-the-results.-10.2\"><span class=\"toc-item-num\">10.2&nbsp;&nbsp;</span>If any Base64 encoded strings, decode and search for IoCs in the results.</a></span></li></ul></li><li><span><a href=\"#Threat-Intelligence-Lookup\" data-toc-modified-id=\"Threat-Intelligence-Lookup-11\"><span class=\"toc-item-num\">11&nbsp;&nbsp;</span>Threat Intelligence Lookup</a></span></li><li><span><a href=\"#Alert-command-line---Occurrence-on-other-hosts-in-workspace\" data-toc-modified-id=\"Alert-command-line---Occurrence-on-other-hosts-in-workspace-12\"><span class=\"toc-item-num\">12&nbsp;&nbsp;</span>Alert command line - Occurrence on other hosts in workspace</a></span></li><li><span><a href=\"#Host-Logons\" data-toc-modified-id=\"Host-Logons-13\"><span class=\"toc-item-num\">13&nbsp;&nbsp;</span>Host Logons</a></span><ul class=\"toc-item\"><li><span><a href=\"#Alert-Logon-Account\" data-toc-modified-id=\"Alert-Logon-Account-13.1\"><span class=\"toc-item-num\">13.1&nbsp;&nbsp;</span>Alert Logon Account</a></span></li><li><span><a href=\"#All-Host-Logons\" data-toc-modified-id=\"All-Host-Logons-13.2\"><span class=\"toc-item-num\">13.2&nbsp;&nbsp;</span>All Host Logons</a></span><ul class=\"toc-item\"><li><span><a href=\"#Highest-and-lowest-number-of-logon-types-by-Account\" data-toc-modified-id=\"Highest-and-lowest-number-of-logon-types-by-Account-13.2.1\"><span class=\"toc-item-num\">13.2.1&nbsp;&nbsp;</span>Highest and lowest number of logon types by Account</a></span></li></ul></li></ul></li><li><span><a href=\"#Failed-Logons\" data-toc-modified-id=\"Failed-Logons-14\"><span class=\"toc-item-num\">14&nbsp;&nbsp;</span>Failed Logons</a></span></li><li><span><a href=\"#Appendices\" data-toc-modified-id=\"Appendices-15\"><span class=\"toc-item-num\">15&nbsp;&nbsp;</span>Appendices</a></span><ul class=\"toc-item\"><li><span><a href=\"#Available-DataFrames\" data-toc-modified-id=\"Available-DataFrames-15.1\"><span class=\"toc-item-num\">15.1&nbsp;&nbsp;</span>Available DataFrames</a></span></li><li><span><a href=\"#Saving-Data-to-CSV\" data-toc-modified-id=\"Saving-Data-to-CSV-15.2\"><span class=\"toc-item-num\">15.2&nbsp;&nbsp;</span>Saving Data to CSV</a></span></li><li><span><a href=\"#Saving-Data-to-Excel\" data-toc-modified-id=\"Saving-Data-to-Excel-15.3\"><span class=\"toc-item-num\">15.3&nbsp;&nbsp;</span>Saving Data to Excel</a></span></li></ul></li><li><span><a href=\"#Configuration\" data-toc-modified-id=\"Configuration-16\"><span class=\"toc-item-num\">16&nbsp;&nbsp;</span>Configuration</a></span><ul class=\"toc-item\"><li><span><a href=\"#msticpyconfig.yaml-configuration-File\" data-toc-modified-id=\"msticpyconfig.yaml-configuration-File-16.1\"><span class=\"toc-item-num\">16.1&nbsp;&nbsp;</span><code>msticpyconfig.yaml</code> configuration File</a></span></li></ul></li></ul></div>"
   ]
  },
  {
   "cell_type": "markdown",
   "metadata": {},
   "source": [
    "<a></a>[Contents](#toc)\n",
    "## Hunting Hypothesis\n",
    "Our broad initial hunting hypothesis is that a we have received an alert/indicators involving windows process name which is suspected to be malicious, we will need to hunt from a range of different positions to validate or disprove this hypothesis.\n",
    "\n",
    "Before you start hunting please run the cells in <a>Setup</a> at the bottom of this Notebook."
   ]
  },
  {
   "cell_type": "markdown",
   "metadata": {},
   "source": [
    "---\n",
    "### Notebook initialization\n",
    "The next cell:\n",
    "- Checks for the correct Python version\n",
    "- Checks versions and optionally installs required packages\n",
    "- Imports the required packages into the notebook\n",
    "- Sets a number of configuration options.\n",
    "\n",
    "This should complete without errors. If you encounter errors or warnings look at the following two notebooks:\n",
    "- [TroubleShootingNotebooks](https://github.com/Azure/Azure-Sentinel-Notebooks/blob/master/TroubleShootingNotebooks.ipynb)\n",
    "- [ConfiguringNotebookEnvironment](https://github.com/Azure/Azure-Sentinel-Notebooks/blob/master/ConfiguringNotebookEnvironment.ipynb)\n",
    "\n",
    "If you are running in the Azure Sentinel Notebooks environment (Azure Notebooks or Azure ML) you can run live versions of these notebooks:\n",
    "- [Run TroubleShootingNotebooks](./TroubleShootingNotebooks.ipynb)\n",
    "- [Run ConfiguringNotebookEnvironment](./ConfiguringNotebookEnvironment.ipynb)\n",
    "\n",
    "You may also need to do some additional configuration to successfully use functions such as Threat Intelligence service lookup and Geo IP lookup. \n",
    "There are more details about this in the `ConfiguringNotebookEnvironment` notebook and in these documents:\n",
    "- [msticpy configuration](https://msticpy.readthedocs.io/en/latest/getting_started/msticpyconfig.html)\n",
    "- [Threat intelligence provider configuration](https://msticpy.readthedocs.io/en/latest/data_acquisition/TIProviders.html#configuration-file)\n"
   ]
  },
  {
   "cell_type": "code",
   "execution_count": null,
   "metadata": {
    "gather": {
     "logged": 1618267895261
    }
   },
   "outputs": [],
   "source": [
    "from pathlib import Path\n",
    "from IPython.display import display, HTML\n",
    "\n",
    "REQ_PYTHON_VER = \"3.6\"\n",
    "REQ_MSTICPY_VER = \"1.0.0\"\n",
    "REQ_MP_EXTRAS = [\"ml\"]\n",
    "\n",
    "display(HTML(\"<h3>Starting Notebook setup...</h3>\"))\n",
    "if Path(\"./utils/nb_check.py\").is_file():\n",
    "    from utils.nb_check import check_versions\n",
    "    check_versions(REQ_PYTHON_VER, REQ_MSTICPY_VER, REQ_MP_EXTRAS)\n",
    "            \n",
    "\n",
    "# If not using Azure Notebooks, install msticpy with\n",
    "# !pip install msticpy\n",
    "\n",
    "from msticpy.nbtools import nbinit\n",
    "additional_packages = [\"seaborn\"]\n",
    "\n",
    "nbinit.init_notebook(\n",
    "    namespace=globals(),\n",
    "    additional_packages=additional_packages\n",
    ");"
   ]
  },
  {
   "cell_type": "markdown",
   "metadata": {},
   "source": [
    "<a></a>[Contents](#toc)\n",
    "### Get WorkspaceId and Authenticate to Log Analytics \n",
    "<details>\n",
    "    <summary> <u>Details...</u></summary>\n",
    "If you are using user/device authentication, run the following cell. \n",
    "- Click the 'Copy code to clipboard and authenticate' button.\n",
    "- This will pop up an Azure Active Directory authentication dialog (in a new tab or browser window). The device code will have been copied to the clipboard. \n",
    "- Select the text box and paste (Ctrl-V/Cmd-V) the copied value. \n",
    "- You should then be redirected to a user authentication page where you should authenticate with a user account that has permission to query your Log Analytics workspace.\n",
    "\n",
    "Use the following syntax if you are authenticating using an Azure Active Directory AppId and Secret:\n",
    "```\n",
    "%kql loganalytics://tenant(aad_tenant).workspace(WORKSPACE_ID).clientid(client_id).clientsecret(client_secret)\n",
    "```\n",
    "instead of\n",
    "```\n",
    "%kql loganalytics://code().workspace(WORKSPACE_ID)\n",
    "```\n",
    "\n",
    "Note: you may occasionally see a JavaScript error displayed at the end of the authentication - you can safely ignore this.<br>\n",
    "On successful authentication you should see a ```popup schema``` button.\n",
    "To find your Workspace Id go to [Log Analytics](https://ms.portal.azure.com/#blade/HubsExtension/Resources/resourceType/Microsoft.OperationalInsights%2Fworkspaces). Look at the workspace properties to find the ID.\n",
    "</details>"
   ]
  },
  {
   "cell_type": "code",
   "execution_count": null,
   "metadata": {
    "gather": {
     "logged": 1618267910617
    }
   },
   "outputs": [],
   "source": [
    "# See if we have an Azure Sentinel Workspace defined in our config file.\n",
    "# If not, let the user specify Workspace and Tenant IDs\n",
    "\n",
    "ws_config = WorkspaceConfig()\n",
    "if not ws_config.config_loaded:\n",
    "    ws_config.prompt_for_ws()\n",
    "    \n",
    "qry_prov = QueryProvider(data_environment=\"AzureSentinel\")\n",
    "print(\"done\")"
   ]
  },
  {
   "cell_type": "code",
   "execution_count": null,
   "metadata": {
    "gather": {
     "logged": 1618267931673
    }
   },
   "outputs": [],
   "source": [
    "# Authenticate to Azure Sentinel workspace\n",
    "qry_prov.connect(ws_config)\n",
    "table_index = qry_prov.schema_tables"
   ]
  },
  {
   "cell_type": "markdown",
   "metadata": {},
   "source": [
    "## Get List of Alerts\n",
    "\n",
    "We are using an alert as the starting point for this investigation, specify a time range to search for alerts. Once this is set run the following cell to retrieve any alerts in that time window.\n",
    "You can change the time range and re-run the queries until you find the alerts that you want to investigate."
   ]
  },
  {
   "cell_type": "code",
   "execution_count": null,
   "metadata": {
    "gather": {
     "logged": 1618267936202
    }
   },
   "outputs": [],
   "source": [
    "alert_q_times = nbwidgets.QueryTime(\n",
    "    units='hour', max_before=72, max_after=1, before=24\n",
    ")\n",
    "alert_q_times.display()"
   ]
  },
  {
   "cell_type": "code",
   "execution_count": null,
   "metadata": {
    "gather": {
     "logged": 1618267941428
    }
   },
   "outputs": [],
   "source": [
    "alert_list = qry_prov.SecurityAlert.list_alerts(\n",
    "    alert_q_times)\n",
    "alert_counts = qry_prov.SecurityAlert.list_alerts_counts(\n",
    "    alert_q_times)\n",
    "\n",
    "if isinstance(alert_list, pd.DataFrame) and not alert_list.empty:\n",
    "    print(len(alert_counts), ' distinct alert types')\n",
    "    print(len(alert_list), ' distinct alerts')\n",
    "\n",
    "# Display alerts on timeline to aid in visual grouping\n",
    "    nbdisplay.display_timeline(\n",
    "        data=alert_list, source_columns=[\"AlertName\", 'CompromisedEntity'], title=\"Alerts over time\", height=300, color=\"red\")\n",
    "    display(alert_counts.head(10)) # remove '.head(10)'' to see the full list grouped by AlertName\n",
    "else:\n",
    "    display(Markdown('No alerts found.'))"
   ]
  },
  {
   "cell_type": "markdown",
   "metadata": {},
   "source": [
    "## Choose Alert to Investigate\n",
    "To focus the investigation select an alert from a list of retrieved alerts.\n",
    "\n",
    "As you select an alert, the main properties will be shown below the list.\n",
    "\n",
    "Use the filter box to narrow down your search to any substring in the AlertName."
   ]
  },
  {
   "cell_type": "code",
   "execution_count": null,
   "metadata": {
    "gather": {
     "logged": 1618267944699
    }
   },
   "outputs": [],
   "source": [
    "pd.set_option(\"display.html.table_schema\", False)\n",
    "get_alert = None\n",
    "alert_select = nbwidgets.SelectAlert(alerts=alert_list, action=nbdisplay.format_alert)\n",
    "alert_select.display()"
   ]
  },
  {
   "cell_type": "markdown",
   "metadata": {},
   "source": [
    "## Extract properties and entities from Alert\n",
    "In order to pivot to data related to the selected security alert we need to identify key data points in the selected alert. This section extracts the alert information and entities into a SecurityAlert object allowing us to query the properties more reliably. \n",
    "\n",
    "Properties in this object will be used to automatically provide parameters for queries and UI elements.\n",
    "Subsequent queries will use properties like the host name and derived properties such as the OS family (Linux or Windows) to adapt the query. Query time selectors like the one above will also default to an origin time that matches the alert selected.\n",
    "\n",
    "The alert view below shows all of the main properties of the alert plus the extended property dictionary (if any) and JSON representations of the Entity."
   ]
  },
  {
   "cell_type": "code",
   "execution_count": null,
   "metadata": {
    "gather": {
     "logged": 1618270339475
    }
   },
   "outputs": [],
   "source": [
    "# Extract entities and properties into a SecurityAlert class\n",
    "if alert_select is None or alert_select.selected_alert is None:\n",
    "    raise ValueError(\"Please select an alert before executing remaining cells.\")\n",
    "else:\n",
    "    security_alert = SecurityAlert(alert_select.selected_alert)\n",
    "    \n",
    "nbdisplay.display_alert(security_alert, show_entities=True)"
   ]
  },
  {
   "cell_type": "markdown",
   "metadata": {},
   "source": [
    "## Entity Graph\n",
    "Depending on the type of alert there may be one or more entities attached as properties. Entities are key indicators that we can pivot on during our investigation, such as Host, Account, IpAddress, Process, etc. - essentially the 'nouns' of security investigation. \n",
    "Entities are often related to other entities - for example a process will usually have a related file entity (the process image) and an Account entity (the context in which the process was running). Endpoint alerts typically always have a host entity (which could be a physical or virtual machine). In order to more effectively understand the links between related entities we can plot them as a graph."
   ]
  },
  {
   "cell_type": "code",
   "execution_count": null,
   "metadata": {
    "gather": {
     "logged": 1618270347583
    },
    "jupyter": {
     "outputs_hidden": false,
     "source_hidden": false
    },
    "nteract": {
     "transient": {
      "deleting": false
     }
    }
   },
   "outputs": [],
   "source": [
    "alertentity_graph = security_alert_graph.create_alert_graph(security_alert)\n",
    "nbdisplay.draw_alert_entity_graph(alertentity_graph, width=15)"
   ]
  },
  {
   "cell_type": "markdown",
   "metadata": {},
   "source": [
    "\n",
    "## Related Alerts\n",
    "For certain entities in the alert we can search for other alerts that have that entity in common. Currently this pivot supports alerts with the same Host, Account or Process. \n",
    "\n",
    "**Notes:**\n",
    "- Some alert types do not include all of these entity types.\n",
    "- The original alert will be included in the \"Related Alerts\" set if it occurs within the query time boundary set below.\n",
    "\n",
    "In order to more effectively identify related alerts the query time boundaries can be adjusted to encompass a longer time frame."
   ]
  },
  {
   "cell_type": "code",
   "execution_count": null,
   "metadata": {
    "gather": {
     "logged": 1618270363529
    }
   },
   "outputs": [],
   "source": [
    "# set the origin time to the time of our alert\n",
    "query_times = nbwidgets.QueryTime(units='day', origin_time=security_alert.TimeGenerated, \n",
    "                            max_before=28, max_after=1, before=5)\n",
    "query_times.display()"
   ]
  },
  {
   "cell_type": "code",
   "execution_count": null,
   "metadata": {
    "gather": {
     "logged": 1618270368602
    }
   },
   "outputs": [],
   "source": [
    "if not security_alert.primary_host:\n",
    "    md_warn('Related alerts is not yet supported for alerts that are not host-based')\n",
    "    related_alerts = None\n",
    "else:\n",
    "    hostname = security_alert.hostname\n",
    "    if not hostname and \"AzureID\" in security_alert.primary_host:\n",
    "        hostname = security_alert.primary_host.AzureID.split(\"/\")[-1]\n",
    "    related_alerts = qry_prov.SecurityAlert.list_related_alerts(query_times, security_alert, host_name=hostname)\n",
    "\n",
    "\n",
    "    if related_alerts is not None and not related_alerts.empty:\n",
    "        host_alert_items = related_alerts\\\n",
    "            .query('host_match == @True')[['AlertType', 'StartTimeUtc']]\\\n",
    "            .groupby('AlertType').StartTimeUtc.agg('count').to_dict()\n",
    "        acct_alert_items = related_alerts\\\n",
    "            .query('acct_match == @True')[['AlertType', 'StartTimeUtc']]\\\n",
    "            .groupby('AlertType').StartTimeUtc.agg('count').to_dict()\n",
    "        proc_alert_items = related_alerts\\\n",
    "            .query('proc_match == @True')[['AlertType', 'StartTimeUtc']]\\\n",
    "            .groupby('AlertType').StartTimeUtc.agg('count').to_dict()\n",
    "\n",
    "        def print_related_alerts(alertDict, entityType, entityName):\n",
    "            if len(alertDict) > 0:\n",
    "                print('Found {} different alert types related to this {} (\\'{}\\')'\n",
    "                      .format(len(alertDict), entityType, entityName))\n",
    "                for (k,v) in alertDict.items():\n",
    "                    print('    {}, Count of alerts: {}'.format(k, v))\n",
    "            else:\n",
    "                print('No alerts for {} entity \\'{}\\''.format(entityType, entityName))\n",
    "\n",
    "        print_related_alerts(host_alert_items, 'host', security_alert.hostname)\n",
    "        print_related_alerts(acct_alert_items, 'account', \n",
    "                             security_alert.primary_account.qualified_name \n",
    "                             if security_alert.primary_account\n",
    "                             else None)\n",
    "        print_related_alerts(proc_alert_items, 'process', \n",
    "                             security_alert.primary_process.ProcessFilePath \n",
    "                             if security_alert.primary_process\n",
    "                             else None)\n",
    "        nbdisplay.display_timeline(data=related_alerts, source_columns = ['AlertName'], title='Alerts', height=100)\n",
    "    else:\n",
    "        md('No related alerts found.', styles=[\"bold\",\"green\"])"
   ]
  },
  {
   "cell_type": "markdown",
   "metadata": {},
   "source": [
    "### Show these related alerts on a graph\n",
    "To see the how these alerts relate to our original alert, and how these new alerts relate to each other we can graph them."
   ]
  },
  {
   "cell_type": "code",
   "execution_count": null,
   "metadata": {
    "gather": {
     "logged": 1618270371574
    }
   },
   "outputs": [],
   "source": [
    "# Draw a graph of this (add to entity graph)\n",
    "\n",
    "if related_alerts is not None and not related_alerts.empty:\n",
    "    rel_alert_graph = security_alert_graph.add_related_alerts(related_alerts=related_alerts,\n",
    "                                             alertgraph=alertentity_graph)\n",
    "    nbdisplay.draw_alert_entity_graph(rel_alert_graph, width=15)\n",
    "else:\n",
    "    md('No related alerts found.', styles=[\"bold\",\"green\"])"
   ]
  },
  {
   "cell_type": "markdown",
   "metadata": {},
   "source": [
    "### Browse List of Related Alerts\n",
    "Once we have understood how these alerts related to each other, we can view the details of each new, related alert."
   ]
  },
  {
   "cell_type": "code",
   "execution_count": null,
   "metadata": {
    "gather": {
     "logged": 1618270381877
    }
   },
   "outputs": [],
   "source": [
    "def disp_full_alert(alert):\n",
    "    global related_alert\n",
    "    related_alert = SecurityAlert(alert)\n",
    "    return nbdisplay.format_alert(related_alert, show_entities=True)\n",
    "\n",
    "if related_alerts is not None and not related_alerts.empty:\n",
    "    related_alerts['CompromisedEntity'] = related_alerts['Computer']\n",
    "    print('Selected alert is available as \\'related_alert\\' variable.')\n",
    "    rel_alert_select = nbwidgets.SelectAlert(alerts=related_alerts, action=disp_full_alert)\n",
    "    rel_alert_select.display()\n",
    "else:\n",
    "    md('No related alerts found.', styles=[\"bold\",\"green\"])"
   ]
  },
  {
   "cell_type": "markdown",
   "metadata": {},
   "source": [
    "## Get Process Tree\n",
    "If the alert has a process entity this section tries to retrieve the entire process tree to which that process belongs.\n",
    "\n",
    "Notes:\n",
    "- The alert must have a process entity\n",
    "- Only processes started within the query time boundary will be included\n",
    "- Ancestor and descented processes are retrieved to two levels (i.e. the parent and grandparent of the alert process plus any child and grandchild processes).\n",
    "- Sibling processes are the processes that share the same parent as the alert process\n",
    "- This can be a long-running query, especially if a wide time window is used! Caveat Emptor!\n",
    "\n",
    "The source (alert) process is shown in red.\n",
    "\n",
    "What's shown for each process:\n",
    "- Each process line is indented according to its position in the tree hierarchy\n",
    "- Top line fields:\n",
    "  - \\[relationship to source process:lev# - where # is the hops away from the source process\\]\n",
    "  - Process creation date-time (UTC)\n",
    "  - Process Image path\n",
    "  - PID - Process Id\n",
    "  - SubjSess - the session Id of the process spawning the new process\n",
    "  - TargSess - the new session Id if the process is launched in another context/session. If 0/0x0 then the process is launched in the same session as its parent\n",
    "- Second line fields:\n",
    "  - Process command line\n",
    "  - Account - name of the account context in which the process is running"
   ]
  },
  {
   "cell_type": "code",
   "execution_count": null,
   "metadata": {
    "gather": {
     "logged": 1618270391776
    }
   },
   "outputs": [],
   "source": [
    "# set the origin time to the time of our alert\n",
    "query_times = nbwidgets.QueryTime(units='minute', origin_time=security_alert.origin_time)\n",
    "query_times.display()"
   ]
  },
  {
   "cell_type": "code",
   "execution_count": null,
   "metadata": {
    "gather": {
     "logged": 1618270720441
    }
   },
   "outputs": [],
   "source": [
    "if security_alert.data_family.name != \"WindowsSecurity\":\n",
    "    raise ValueError('The remainder of this notebook currently only supports Windows. '\n",
    "                     'Linux support is in development but not yet implemented.')\n",
    "            \n",
    "if (security_alert.primary_process):\n",
    "    # run the query\n",
    "    process_tree = qry_prov.WindowsSecurity.list_host_processes(\n",
    "        query_times,\n",
    "        host_name=security_alert.primary_host.HostName,\n",
    "    )\n",
    "\n",
    "    if process_tree is not None and not process_tree.empty:\n",
    "        # Print out the text view of the process tree\n",
    "        nbdisplay.display_process_tree(process_tree)\n",
    "    else:\n",
    "        md_warn('No processes were returned so cannot obtain a process tree.')\n",
    "        display(Markdown('Skip to [Other Processes](#process_clustering) later in the notebook to retrieve all processes'))\n",
    "else:\n",
    "    md_warn('This alert has no process entity so cannot obtain a process tree.')\n",
    "    display(Markdown('Skip to [Other Processes](#process_clustering) later in the notebook to retrieve all processes'))\n",
    "    process_tree = None"
   ]
  },
  {
   "cell_type": "markdown",
   "metadata": {},
   "source": [
    "### Process Time Line\n",
    "As well as seeing the processes involved in a tree we want to see the chronology of this process execution. This shows each process in the process tree on a time line view.\n",
    "If a large number of processes are involved in this process tree it may take some time to display this time line graphic."
   ]
  },
  {
   "cell_type": "code",
   "execution_count": null,
   "metadata": {
    "gather": {
     "logged": 1618270725033
    }
   },
   "outputs": [],
   "source": [
    "# Show timeline of events\n",
    "if process_tree is not None and not process_tree.empty:\n",
    "    nbdisplay.display_timeline(data=process_tree, alert=security_alert, \n",
    "                            title='Alert Process Session', height=250)\n",
    "else:\n",
    "    md_warn('This alert has no process entity so cannot obtain a process tree.')\n",
    "    display(Markdown('Skip to [Other Processes](#process_clustering) later in the notebook to retrieve all processes'))\n"
   ]
  },
  {
   "cell_type": "markdown",
   "metadata": {},
   "source": [
    "## Other Processes on Host - Clustering\n",
    "Sometimes you don't have a source process from which to build our investigation. Other times it's just useful to see what other process activity is occurring on the host. This section retrieves all processes on the host within the time bounds\n",
    "set in the query times widget.\n",
    "\n",
    "If you want to view the raw details of this process data display the *processes_on_host* dataframe.\n",
    "\n",
    "In order to more effectively analyze this process data we can cluster processes into distinct process clusters.\n",
    "To do this we process the raw event list output to extract a few features that render strings (such as commandline)into numerical values. The default below uses the following features:\n",
    "- commandLineTokensFull - this is a count of common delimiters in the commandline \n",
    "  (given by this regex r'[\\s\\-\\\\/\\.,\"\\'|&amp;:;%$()]'). The aim of this is to capture the commandline structure while ignoring variations on what is essentially the same pattern (e.g. temporary path GUIDs, target IP or host names, etc.)\n",
    "- pathScore - this sums the ordinal (character) value of each character in the path (so /bin/bash and /bin/bosh would have similar scores).\n",
    "- isSystemSession - 1 if this is a root/system session, 0 if anything else.\n",
    "\n",
    "Then we run a clustering algorithm (DBScan in this case) on the process list. The result groups similar (noisy) processes together and leaves unique process patterns as single-member clusters."
   ]
  },
  {
   "cell_type": "markdown",
   "metadata": {},
   "source": [
    "### Clustered Processes"
   ]
  },
  {
   "cell_type": "code",
   "execution_count": null,
   "metadata": {
    "gather": {
     "logged": 1618270900530
    }
   },
   "outputs": [],
   "source": [
    "from msticpy.sectools.eventcluster import dbcluster_events, add_process_features\n",
    "from tqdm.notebook import tqdm\n",
    "tqdm.pandas(desc=\"progress\")\n",
    "\n",
    "processes_on_host = None\n",
    "if security_alert.primary_host:\n",
    "    md(\"Querying data...\")\n",
    "    processes_on_host = qry_prov.WindowsSecurity.list_host_processes(\n",
    "        query_times,\n",
    "        security_alert,\n",
    "        host_name=security_alert.primary_host.HostName\n",
    "    )\n",
    "\n",
    "    if processes_on_host is not None and not processes_on_host.empty:\n",
    "        md(\"Extracting features...\")\n",
    "        feature_procs = add_process_features(input_frame=processes_on_host,\n",
    "                                             path_separator=security_alert.path_separator)\n",
    "\n",
    "        # you might need to play around with the max_cluster_distance parameter.\n",
    "        # decreasing this gives more clusters.\n",
    "        md(\"Clustering data...\")\n",
    "        (clus_events, dbcluster, x_data) = dbcluster_events(data=feature_procs,\n",
    "                                                            cluster_columns=['commandlineTokensFull', \n",
    "                                                                             'pathScore', \n",
    "                                                                             'isSystemSession'],\n",
    "                                                            max_cluster_distance=0.0001)\n",
    "        print('Number of input events:', len(feature_procs))\n",
    "        print('Number of clustered events:', len(clus_events))\n",
    "        height = int(len(clus_events[clus_events['ClusterSize'] > 1]) / 4)\n",
    "        clus_events[['ClusterSize', 'processName']][clus_events['ClusterSize'] > 1].plot.barh(x='processName', \n",
    "                                                                                             title='Process names with Cluster > 1', \n",
    "                                                                                             figsize=(6, height));\n",
    "if processes_on_host is None or processes_on_host.empty:\n",
    "    md(\n",
    "        \"Unable to obtain any processes for this host. \"\n",
    "        + \"This feature is currently only supported for Windows hosts.\",\n",
    "        styles=[\"blue\",\"bold\"]\n",
    "    )\n",
    "    md(\n",
    "        \"If this is a Windows host skip to <i>Host Logons</i> \"\n",
    "        + \"later in the notebook to examine logon events.\",\n",
    "        styles=[\"bold\",\"large\"]\n",
    "    )"
   ]
  },
  {
   "cell_type": "markdown",
   "metadata": {},
   "source": [
    "### Variability in Command Lines and Process Names\n",
    "In this section we display a number of charts highlighting the variability of command lines and processes paths associated with each process. \n",
    "\n",
    "The top chart shows the variability of command line content for a given process name. The wider the box, the more instances were found with different command line structure. For certain processes such as cmd.exe or powershell.exe a wide variability in command lines could be expected, however with other processes this could be considered abnormal.\n",
    "\n",
    "Note, the 'structure' in this case is measured by the number of tokens or delimiters in the command line and does not look at content differences. This is done so that commonly varying instances of the same command line are grouped together.<br>\n",
    "For example `updatepatch host1.mydom.com` and `updatepatch host2.mydom.com` will be grouped together.\n",
    "\n",
    "\n",
    "The second graph shows processes by variation in the full path associated with the process. This does compare content so `c:\\windows\\system32\\net.exe` and `e:\\windows\\system32\\net.exe` are treated as distinct. You would normally not expect to see any variability in this chart unless you have multiple copies of the same name executable or an executable is trying masquerade as another well-known binary."
   ]
  },
  {
   "cell_type": "code",
   "execution_count": null,
   "metadata": {
    "gather": {
     "logged": 1617831057717
    }
   },
   "outputs": [],
   "source": [
    "# Looking at the variability of commandlines and process image paths\n",
    "import seaborn as sns\n",
    "sns.set(style=\"darkgrid\")\n",
    "\n",
    "if processes_on_host is not None and not processes_on_host.empty:\n",
    "    proc_plot = sns.catplot(y=\"processName\", x=\"commandlineTokensFull\", \n",
    "                            data=feature_procs.sort_values('processName'),\n",
    "                            kind='box', height=10)\n",
    "    proc_plot.fig.suptitle('Variability of Commandline Tokens', x=1, y=1)\n",
    "\n",
    "    proc_plot = sns.catplot(y=\"processName\", x=\"pathLogScore\", \n",
    "                            data=feature_procs.sort_values('processName'),\n",
    "                            kind='box', height=10, hue='isSystemSession')\n",
    "    proc_plot.fig.suptitle('Variability of Path', x=1, y=1);"
   ]
  },
  {
   "cell_type": "code",
   "execution_count": null,
   "metadata": {
    "gather": {
     "logged": 1617831153894
    }
   },
   "outputs": [],
   "source": [
    "if \"clus_events\" in locals() and not clus_events.empty:\n",
    "    cols = [\n",
    "        \"TimeGenerated\",\n",
    "        \"LastEventTime\",\n",
    "        \"NewProcessName\",\n",
    "        \"CommandLine\",\n",
    "        \"ClusterSize\",\n",
    "        \"commandlineTokensFull\",\n",
    "        \"pathScore\",\n",
    "        \"isSystemSession\",\n",
    "    ]\n",
    "    display(clus_events.sort_values(\"TimeGenerated\")[cols])"
   ]
  },
  {
   "cell_type": "code",
   "execution_count": null,
   "metadata": {
    "gather": {
     "logged": 1617831211249
    }
   },
   "outputs": [],
   "source": [
    "# Look at clusters for individual process names\n",
    "def view_cluster(exe_name):\n",
    "    display(clus_events[['ClusterSize', 'processName', 'CommandLine', 'ClusterId']][clus_events['processName'] == exe_name])\n",
    "    \n",
    "display(Markdown('You can view the cluster members for individual processes'\n",
    "                 'by inserting a new cell and entering:<br>'\n",
    "                 '`view_cluster(process_name)`<br></div>'\n",
    "                 'where process_name is the unqualified process binary. E.g<br>'\n",
    "                 '`view_cluster(\"reg.exe\")`'))"
   ]
  },
  {
   "cell_type": "markdown",
   "metadata": {},
   "source": [
    "### Time Line of  clustered processes data vs. original data"
   ]
  },
  {
   "cell_type": "code",
   "execution_count": null,
   "metadata": {
    "gather": {
     "logged": 1617831217785
    }
   },
   "outputs": [],
   "source": [
    "# Show timeline of events - clustered events\n",
    "if 'clus_events' in locals() and not clus_events.empty:\n",
    "    nbdisplay.display_timeline(data=clus_events, \n",
    "                            overlay_data=processes_on_host, \n",
    "                            alert=security_alert, \n",
    "                            title='Distinct Host Processes (bottom) and All Proceses (top)')"
   ]
  },
  {
   "cell_type": "markdown",
   "metadata": {},
   "source": [
    "<a></a>[Contents](#toc)\n",
    "## Base64 Decode and Check for IOCs\n",
    "This section looks for Indicators of Compromise (IoC) within the data sets passed to it.\n",
    "\n",
    "The first section looks at the command line for the process related to our original alert (if any). It also looks for Base64 encoded strings within the data - this is a common way of hiding attacker intent. It attempts to decode any strings that look like Base64. Additionally, if the Base64 decode operation returns any items that look like a Base64 encoded string or file, a gzipped binary sequence, a zipped or tar archive, it will attempt to extract the contents before searching for potentially interesting items."
   ]
  },
  {
   "cell_type": "code",
   "execution_count": null,
   "metadata": {
    "gather": {
     "logged": 1618270930171
    }
   },
   "outputs": [],
   "source": [
    "process = security_alert.primary_process\n",
    "ioc_extractor = IoCExtract()\n",
    "\n",
    "if process and process[\"CommandLine\"]:\n",
    "    # if nothing is decoded this just returns the input string unchanged\n",
    "    base64_dec_str, _ = base64.unpack_items(input_string=process[\"CommandLine\"])\n",
    "    if base64_dec_str and '<decoded' in base64_dec_str:\n",
    "        print('Base64 encoded items found.')\n",
    "        print(base64_dec_str)\n",
    "        \n",
    "    # any IoCs in the string?\n",
    "    iocs_found = ioc_extractor.extract(base64_dec_str)\n",
    "    \n",
    "    if iocs_found:\n",
    "        print('\\nPotential IoCs found in alert process:')\n",
    "        display(iocs_found)\n",
    "    else:\n",
    "        print('No IoCs found in alert process:')\n",
    "else:\n",
    "    print('No process command line available in selected alert.')\n"
   ]
  },
  {
   "cell_type": "markdown",
   "metadata": {},
   "source": [
    "### IoCs in the entire data set\n",
    "If we have a process tree or other elements that contain command lines we also want to attempt to extract IoCs from these data sets."
   ]
  },
  {
   "cell_type": "code",
   "execution_count": null,
   "metadata": {
    "gather": {
     "logged": 1618270944674
    }
   },
   "outputs": [],
   "source": [
    "ioc_extractor = IoCExtract()\n",
    "\n",
    "source_processes = None\n",
    "# if process tree is populated we use that preferentially\n",
    "try:\n",
    "    if not process_tree.empty:\n",
    "        source_processes = process_tree\n",
    "except (NameError, AttributeError):\n",
    "    pass \n",
    "\n",
    "# If not, use the clustered events from the all sessions\n",
    "try:\n",
    "    if source_processes is None and not clus_events.empty:\n",
    "        source_processes = clus_events\n",
    "except (NameError, AttributeError):\n",
    "    pass\n",
    "    \n",
    "if source_processes is not None and not source_processes.empty: \n",
    "    ioc_df = ioc_extractor.extract(data=source_processes, \n",
    "                                   columns=['CommandLine'], \n",
    "                                   ioc_types=['ipv4', 'ipv6', 'dns', 'url',\n",
    "                                              'md5_hash', 'sha1_hash', 'sha256_hash'])\n",
    "    if len(ioc_df):\n",
    "        display(HTML(\"<h3>IoC patterns found in process tree.</h3>\"))\n",
    "        display(ioc_df)\n",
    "else:\n",
    "    ioc_df = None"
   ]
  },
  {
   "cell_type": "markdown",
   "metadata": {},
   "source": [
    "### If any Base64 encoded strings, decode and search for IoCs in the results.\n",
    "For simple strings the Base64 decoded output is straightforward. However it is not uncommon to see nested encodings therefore we want to try to extract and decode these nested elements as well."
   ]
  },
  {
   "cell_type": "code",
   "execution_count": null,
   "metadata": {
    "gather": {
     "logged": 1618270958621
    }
   },
   "outputs": [],
   "source": [
    "if source_processes is not None:\n",
    "    dec_df = base64.unpack_items(data=source_processes, column='CommandLine')\n",
    "    \n",
    "if source_processes is not None and (dec_df is not None and not dec_df.empty):\n",
    "    display(HTML(\"<h3>Decoded base 64 command lines</h3>\"))\n",
    "    md_warn(\"Some binary patterns may be decodable as unicode strings\")\n",
    "    display(dec_df[['full_decoded_string', 'original_string', 'decoded_string', 'input_bytes', 'file_hashes']])\n",
    "\n",
    "    ioc_dec_df = ioc_extractor.extract(data=dec_df, columns=['full_decoded_string'])\n",
    "    if len(ioc_dec_df):\n",
    "        display(HTML(\"<h3>IoC patterns found in base 64 decoded data</h3>\"))\n",
    "        display(ioc_dec_df)\n",
    "        if ioc_df is not None:\n",
    "            ioc_df = ioc_df.append(ioc_dec_df ,ignore_index=True)\n",
    "        else:\n",
    "            ioc_df = ioc_dec_df\n",
    "else:\n",
    "    print(\"No base64 encodings found.\")"
   ]
  },
  {
   "cell_type": "markdown",
   "metadata": {
    "hidden": true
   },
   "source": [
    "## Threat Intelligence Lookup\n",
    "Now that we have identified a number of IoCs we want to check to see if they are associated with known mallicious activity. To do this we will query three different Threat Intelligence providers to see if we get results.\n",
    "\n",
    "We will be using:\n",
    "- VirusTotal https://www.virustotal.com/.\n",
    "- Alienware OTX https://otx.alienvault.com/\n",
    "- IBM X-Force https://exchange.xforce.ibmcloud.com/\n",
    "\n",
    "If you do not have an API key for any of these providers simply remove their name from the providers list in our lookup_iocs command."
   ]
  },
  {
   "cell_type": "code",
   "execution_count": null,
   "metadata": {
    "gather": {
     "logged": 1618271001116
    }
   },
   "outputs": [],
   "source": [
    "from msticpy.sectools.tiproviders.ti_provider_base import TISeverity\n",
    "\n",
    "def ti_check_ser_sev(data, threshold):\n",
    "    threshold = TISeverity.parse(threshold)\n",
    "    return data.apply(lambda x: TISeverity.parse(x) >= threshold)\n",
    "\n",
    "tilookups = TILookup()\n",
    "if ioc_df is not None and not ioc_df.empty:\n",
    "    ti_results = tilookups.lookup_iocs(data=ioc_df, obs_col='Observable', ioc_type_col='IoCType')\n",
    "    if not ti_results[ti_check_ser_sev(ti_results['Severity'], 1)].empty:\n",
    "        md(\"Positive TI Results:\",styles=[\"bold\",\"red\",\"large\"])\n",
    "        display(ti_results[ti_check_ser_sev(ti_results['Severity'], 1)])\n",
    "    else:\n",
    "        md(\"No postive matches found in threat intelligence\",styles=[\"bold\",\"green\"])\n",
    "else:\n",
    "    md_warn(\"No IOCs to lookup\")"
   ]
  },
  {
   "cell_type": "markdown",
   "metadata": {},
   "source": [
    "## Alert command line - Occurrence on other hosts in workspace\n",
    "Understanding where else a command line is being run in an environment can give us a good idea of the scope of a security incident, or help us determine whether activity is malicious or expected.\n",
    "\n",
    "To get a sense of whether the alert process is something that is occuring on other hosts, run this section."
   ]
  },
  {
   "cell_type": "code",
   "execution_count": null,
   "metadata": {
    "gather": {
     "logged": 1617831384220
    }
   },
   "outputs": [],
   "source": [
    "# set the origin time to the time of our alert\n",
    "query_times = nbwidgets.QueryTime(units='day', before=5, max_before=20,\n",
    "                            after=1, max_after=10,\n",
    "                            origin_time=security_alert.origin_time)\n",
    "query_times.display()"
   ]
  },
  {
   "cell_type": "code",
   "execution_count": null,
   "metadata": {
    "gather": {
     "logged": 1617831392254
    }
   },
   "outputs": [],
   "source": [
    "# This query needs a commandline parameter which isn't supplied\n",
    "# by default from the the alert \n",
    "# - so extract and escape this from the process\n",
    "proc_match_in_ws = None\n",
    "\n",
    "if not security_alert.primary_process:\n",
    "    md_warn('This alert has no process entity. This section is not applicable.')\n",
    "elif not security_alert.primary_process.CommandLine:\n",
    "    md_warn('This alert process entity has no commandline. This section is not applicable.')\n",
    "\n",
    "elif security_alert.primary_process:\n",
    "    commandline = security_alert.primary_process.CommandLine\n",
    "    commandline = utils.escape_windows_path(commandline)\n",
    "    commandline = commandline.replace('\"',\"'\")\n",
    "    process = security_alert.primary_process.ProcessName\n",
    "    if not process:\n",
    "        raise ValueError(\"No process name found in selected alert\")\n",
    "    process = utils.escape_windows_path(process)\n",
    "    process = process.replace('\"',\"'\")\n",
    "    md(f\"Command Line: '{commandline}'\", styles=[\"bold\"])\n",
    "\n",
    "    if commandline.strip():\n",
    "        proc_match_in_ws = qry_prov.WindowsSecurity.list_hosts_matching_commandline(start=query_times.start, end=query_times.end, process_name=process,\n",
    "                                                              commandline=commandline)\n",
    "\n",
    "    else:\n",
    "        md('process has empty commandline')\n",
    "# Check the results\n",
    "if proc_match_in_ws is None or proc_match_in_ws.empty:\n",
    "    md('No proceses with matching commandline found in on other hosts in workspace', styles=[\"bold\",\"blue\"])\n",
    "    md(f'between: {query_times.start} and {query_times.end}')\n",
    "else:\n",
    "    hosts = proc_match_in_ws['Computer'].drop_duplicates().shape[0]\n",
    "    processes = proc_match_in_ws.shape[0]\n",
    "    md('{numprocesses} proceses with matching commandline found on {numhosts} hosts in workspace'\\\n",
    "         .format(numprocesses=processes, numhosts=hosts))\n",
    "    md(f'between: {query_times.start} and {query_times.end}')\n",
    "    md('To examine these execute the dataframe \\'{}\\' in a new cell'.format('proc_match_in_ws'))\n",
    "    md(proc_match_in_ws[['TimeCreatedUtc','Computer', 'NewProcessName', 'CommandLine']].head())"
   ]
  },
  {
   "cell_type": "markdown",
   "metadata": {},
   "source": [
    "If at this point you wish to investigate a particular host in detail you can use the cells below or you can switch to our Host Investigation Notebooks that provide a deep dive capability for Windows and Linux hosts.\n",
    "\n",
    "## Host Logons\n",
    "This section retrieves the logon events on the host in the alert.\n",
    "\n",
    "You may want to use the query times to search over a broader range than the default."
   ]
  },
  {
   "cell_type": "code",
   "execution_count": null,
   "metadata": {
    "gather": {
     "logged": 1618271013952
    }
   },
   "outputs": [],
   "source": [
    "# set the origin time to the time of our alert\n",
    "query_times = nbwidgets.QueryTime(units='day', origin_time=security_alert.origin_time,\n",
    "                           before=1, after=0, max_before=20, max_after=1)\n",
    "query_times.display()"
   ]
  },
  {
   "cell_type": "markdown",
   "metadata": {
    "hidden": true
   },
   "source": [
    "If you wish to investigate a specific host in detail you can use the cells below or switch to our Account investigation notebook. \n",
    "\n",
    "### Alert Logon Account\n",
    "This returns the account associated with the alert being investigated."
   ]
  },
  {
   "cell_type": "code",
   "execution_count": null,
   "metadata": {
    "gather": {
     "logged": 1618271020457
    }
   },
   "outputs": [],
   "source": [
    "logon_id = security_alert.get_logon_id()\n",
    "\n",
    "if logon_id:\n",
    "    if logon_id in [\"0x3e7\", \"0X3E7\", \"-1\", -1]:\n",
    "        print(\n",
    "            \"Cannot retrieve single logon event for system logon id \"\n",
    "            \"- please continue with All Host Logons below.\"\n",
    "        )\n",
    "    else:\n",
    "        logon_event = qry_prov.WindowsSecurity.get_host_logon(\n",
    "            provs=[query_times, security_alert],\n",
    "            host_name=security_alert.ExtendedProperties[\"Compromised Host\"],\n",
    "            start=query_times.start,\n",
    "            end=query_times.end,\n",
    "            logon_session_id=sess_id,\n",
    "        )\n",
    "        nbdisplay.display_logon_data(logon_event, security_alert)\n",
    "else:\n",
    "    print(\n",
    "        \"No account entity in the source alert or the primary account had no logonId value set.\"\n",
    "    )"
   ]
  },
  {
   "cell_type": "markdown",
   "metadata": {},
   "source": [
    "### All Host Logons\n",
    "Since the number of logon events may be large and, in the case of system logons, very repetitive, we use clustering to try to identity logons with unique characteristics.\n",
    "\n",
    "In this case we use the numeric score of the account name and the logon type (i.e. interactive, service, etc.). The results of the clustered logons are shown below along with a more detailed, readable printout of the logon event information. The data here will vary depending on whether this is a Windows or Linux host."
   ]
  },
  {
   "cell_type": "code",
   "execution_count": null,
   "metadata": {
    "gather": {
     "logged": 1618271027006
    }
   },
   "outputs": [],
   "source": [
    "from msticpy.sectools.eventcluster import (\n",
    "    dbcluster_events,\n",
    "    add_process_features,\n",
    "    char_ord_score,\n",
    ")\n",
    "import warnings\n",
    "\n",
    "if security_alert.primary_host:\n",
    "    md(\"Querying data...\")\n",
    "    host_logons = qry_prov.WindowsSecurity.list_host_logons(\n",
    "        query_times, security_alert, host_name=security_alert.primary_host.HostName\n",
    "    )\n",
    "\n",
    "    with warnings.catch_warnings():\n",
    "        warnings.simplefilter(action=\"ignore\")\n",
    "        host_logons_time = (\n",
    "            host_logons.astype({\"LogonType\": \"int32\"})\n",
    "            .merge(\n",
    "                right=pd.Series(data=nbdisplay._WIN_LOGON_TYPE_MAP, name=\"LogonTypeDesc\"),\n",
    "                left_on=\"LogonType\",\n",
    "                right_index=True,\n",
    "            )\n",
    "            .set_index(\"TimeGenerated\")[[\"LogonTypeDesc\"]]\n",
    "            .groupby([\"LogonTypeDesc\"])\n",
    "            .resample(\"10T\")\n",
    "            .count()\n",
    "            .rename(columns={\"LogonTypeDesc\": \"Count\"})\n",
    "            .reset_index()\n",
    "        )\n",
    "    fig, ax = plt.subplots()\n",
    "    for l_type, logon_group in host_logons_time.groupby(\"LogonTypeDesc\"):\n",
    "        logon_group.plot.line(\n",
    "            x=\"TimeGenerated\",\n",
    "            y=\"Count\",\n",
    "            label=l_type,\n",
    "            title=\"Number of logons by type\",\n",
    "            ax=ax,\n",
    "            figsize=(15, 10)\n",
    "        )\n",
    "else:\n",
    "    host_logons = None\n",
    "    md(\"No data available - alert has no host entity.\")\n",
    "    "
   ]
  },
  {
   "cell_type": "markdown",
   "metadata": {},
   "source": [
    "#### Highest and lowest number of logon types by Account"
   ]
  },
  {
   "cell_type": "code",
   "execution_count": null,
   "metadata": {
    "gather": {
     "logged": 1618271130347
    }
   },
   "outputs": [],
   "source": [
    "if host_logons is not None and not host_logons.empty:\n",
    "    display(\n",
    "        host_logons[[\"Account\", \"LogonType\", \"EventID\"]]\n",
    "        .astype({'LogonType': 'int32'})\n",
    "        .merge(right=pd.Series(data=nbdisplay._WIN_LOGON_TYPE_MAP, name=\"LogonTypeDesc\"),\n",
    "            left_on=\"LogonType\", right_index=True)\n",
    "        .drop(columns=\"LogonType\")\n",
    "        .groupby([\"Account\", \"LogonTypeDesc\"])\n",
    "        .count()\n",
    "        .unstack()\n",
    "        .rename(columns={\"EventID\": \"LogonCount\"})\n",
    "        .fillna(0)\n",
    "        .style\n",
    "        .background_gradient(cmap=\"viridis\", low=0.5, high=0)\n",
    "        .format(\"{0:0>3.0f}\")\n",
    "    )"
   ]
  },
  {
   "cell_type": "markdown",
   "metadata": {
    "hidden": true
   },
   "source": [
    "## Failed Logons\n",
    "Failed logons can provide a valuable source of data for investigation so we also want to look at failed logons during the period of our investigation."
   ]
  },
  {
   "cell_type": "code",
   "execution_count": null,
   "metadata": {
    "gather": {
     "logged": 1618271136584
    },
    "hidden": true
   },
   "outputs": [],
   "source": [
    "if security_alert.primary_host:\n",
    "    failedLogons = qry_prov.WindowsSecurity.list_host_logon_failures(\n",
    "        query_times, security_alert, host_name=security_alert.primary_host.HostName\n",
    "    )\n",
    "    \n",
    "else:\n",
    "    md_warn(\"No data available - alert has no host entity.\")\n",
    "    failedLogons = None\n",
    "    \n",
    "\n",
    "if failedLogons is None or failedLogons.empty:\n",
    "    md(\n",
    "        f\"\"\"\n",
    "        No logon failures recorded for this host between\n",
    "        {security_alert.StartTimeUtc} and {security_alert.EndTimeUtc}.\n",
    "        \"\"\",\n",
    "        styles=[\"bold\",\"blue\"]\n",
    "    )\n",
    "else:\n",
    "    md(\n",
    "        f\"\"\"Failed Logons observed for the host between \n",
    "        {security_alert.StartTimeUtc} and {security_alert.EndTimeUtc} :\n",
    "        \"\"\",\n",
    "        styles=[\"bold\"]\n",
    "    )\n",
    "    display(failedLogons)"
   ]
  },
  {
   "cell_type": "markdown",
   "metadata": {
    "hidden": true
   },
   "source": [
    "## Appendices\n",
    "### Available DataFrames"
   ]
  },
  {
   "cell_type": "code",
   "execution_count": null,
   "metadata": {},
   "outputs": [],
   "source": [
    "print('List of current DataFrames in Notebook')\n",
    "print('-' * 50)\n",
    "current_vars = list(locals().keys())\n",
    "for var_name in current_vars:\n",
    "    if isinstance(locals()[var_name], pd.DataFrame) and not var_name.startswith('_'):\n",
    "        print(var_name)"
   ]
  },
  {
   "cell_type": "markdown",
   "metadata": {},
   "source": [
    "### Saving Data to CSV\n",
    "To save the contents of a pandas DataFrame to an CSV\n",
    "use the following syntax\n",
    "```\n",
    "host_logons.to_csv('host_logons.csv')\n",
    "```"
   ]
  },
  {
   "cell_type": "markdown",
   "metadata": {
    "heading_collapsed": true,
    "tags": [
     "todo"
    ]
   },
   "source": [
    "### Saving Data to Excel\n",
    "To save the contents of a pandas DataFrame to an Excel spreadsheet\n",
    "use the following syntax\n",
    "```\n",
    "writer = pd.ExcelWriter('myWorksheet.xlsx')\n",
    "my_data_frame.to_excel(writer,'Sheet1')\n",
    "writer.save()\n",
    "```"
   ]
  },
  {
   "cell_type": "markdown",
   "metadata": {},
   "source": [
    "## Configuration\n",
    "\n",
    "### `msticpyconfig.yaml` configuration File\n",
    "You can configure primary and secondary TI providers and any required parameters in the `msticpyconfig.yaml` file. This is read from the current directory or you can set an environment variable (`MSTICPYCONFIG`) pointing to its location.\n",
    "\n",
    "To configure this file see the [ConfigureNotebookEnvironment notebook](https://github.com/Azure/Azure-Sentinel-Notebooks/blob/master/ConfiguringNotebookEnvironment.ipynb)"
   ]
  }
 ],
 "metadata": {
  "hide_input": false,
  "kernelspec": {
<<<<<<< HEAD
   "language": "python",
   "name": "python38-azureml"
=======
    "name": "python38-azureml",
    "language": "python",
    "display_name": "Python 3.8 - AzureML"
>>>>>>> 9aa09c67
  },
  "language_info": {
   "codemirror_mode": {
    "name": "ipython",
    "version": 3
   },
   "file_extension": ".py",
   "mimetype": "text/x-python",
   "name": "python",
   "nbconvert_exporter": "python",
   "pygments_lexer": "ipython3",
   "version": "3.6.9"
  },
  "latex_envs": {
   "LaTeX_envs_menu_present": true,
   "autoclose": false,
   "autocomplete": true,
   "bibliofile": "biblio.bib",
   "cite_by": "apalike",
   "current_citInitial": 1,
   "eqLabelWithNumbers": true,
   "eqNumInitial": 1,
   "hotkeys": {
    "equation": "Ctrl-E",
    "itemize": "Ctrl-I"
   },
   "labels_anchors": false,
   "latex_user_defs": false,
   "report_style_numbering": false,
   "user_envs_cfg": false
  },
  "microsoft": {
   "host": {
    "AzureML": {
     "notebookHasBeenCompleted": true
    }
   }
  },
  "kernel_info": {
    "name": "python38-azureml"
  },
  "nteract": {
   "version": "nteract-front-end@1.0.0"
  },
  "toc": {
   "base_numbering": 1,
   "nav_menu": {
    "height": "318.996px",
    "width": "320.994px"
   },
   "number_sections": true,
   "sideBar": true,
   "skip_h1_title": true,
   "title_cell": "Table of Contents",
   "title_sidebar": "Contents",
   "toc_cell": true,
   "toc_position": {
    "height": "calc(100% - 180px)",
    "left": "10px",
    "top": "150px",
    "width": "361px"
   },
   "toc_section_display": true,
   "toc_window_display": true
  },
  "uuid": "3e8f75f2-2a40-4170-b5f5-c5cec2a483c0",
  "varInspector": {
   "cols": {
    "lenName": 16,
    "lenType": 16,
    "lenVar": 40
   },
   "kernels_config": {
    "python": {
     "delete_cmd_postfix": "",
     "delete_cmd_prefix": "del ",
     "library": "var_list.py",
     "varRefreshCmd": "print(var_dic_list())"
    },
    "r": {
     "delete_cmd_postfix": ") ",
     "delete_cmd_prefix": "rm(",
     "library": "var_list.r",
     "varRefreshCmd": "cat(var_dic_list()) "
    }
   },
   "position": {
    "height": "406.193px",
    "left": "1468.4px",
    "right": "20px",
    "top": "120px",
    "width": "456.572px"
   },
   "types_to_exclude": [
    "module",
    "function",
    "builtin_function_or_method",
    "instance",
    "_Feature"
   ],
   "window_display": false
  }
 },
 "nbformat": 4,
 "nbformat_minor": 4
}<|MERGE_RESOLUTION|>--- conflicted
+++ resolved
@@ -1304,14 +1304,9 @@
  "metadata": {
   "hide_input": false,
   "kernelspec": {
-<<<<<<< HEAD
-   "language": "python",
-   "name": "python38-azureml"
-=======
     "name": "python38-azureml",
     "language": "python",
     "display_name": "Python 3.8 - AzureML"
->>>>>>> 9aa09c67
   },
   "language_info": {
    "codemirror_mode": {
