{
<<<<<<< HEAD
 "cells": [
  {
   "cell_type": "markdown",
   "metadata": {},
   "source": [
    "# Notebook Title\n",
    " <details>\n",
    "     <summary>&nbsp;<u>Details...</u></summary>\n",
    "\n",
    " **Notebook Version:** 1.0<br>\n",
    " **Python Version:** Python 3.6 (including Python 3.6 - AzureML)<br>\n",
    " **Required Packages**: kqlmagic, msticpy, pandas, pandas_bokeh, numpy, matplotlib, networkx, seaborn, datetime, ipywidgets, ipython, dnspython, ipwhois, folium, maxminddb_geolite2<br>\n",
    " **Platforms Supported**:\n",
    " - Azure Notebooks Free Compute\n",
    " - Azure Notebooks DSVM\n",
    " - OS Independent\n",
    "\n",
    " **Data Sources Required**:\n",
    " - Log Analytics/Azure Sentinel - Syslog, Secuirty Alerts, Auditd, Azure Network Analytics.\n",
    " - (Optional) - AlienVault OTX (requires account and API key)\n",
    " </details>\n",
    "\n",
    "Notebook description...."
   ]
  },
  {
   "cell_type": "markdown",
   "metadata": {
    "toc": true
   },
   "source": [
    "<h1>Table of Contents<span class=\"tocSkip\"></span></h1>\n",
    "<div class=\"toc\"><ul class=\"toc-item\"><li><span><a href=\"#Notebook-Title\" data-toc-modified-id=\"Notebook-Title-1\">Notebook Title</a></span><ul class=\"toc-item\"><li><span><a href=\"#Notebook-Initialization\" data-toc-modified-id=\"Notebook-Initialization-1.1\">Notebook Initialization</a></span><ul class=\"toc-item\"><li><span><a href=\"#Get-WorkspaceId-and-Authenticate-to-Log-Analytics\" data-toc-modified-id=\"Get-WorkspaceId-and-Authenticate-to-Log-Analytics-1.1.1\">Get WorkspaceId and Authenticate to Log Analytics</a></span></li></ul></li><li><span><a href=\"#Example-query\" data-toc-modified-id=\"Example-query-1.2\">Example query</a></span></li></ul></li></ul></div>"
   ]
  },
  {
   "cell_type": "markdown",
   "metadata": {},
   "source": [
    "---\n",
    "### Notebook initialization\n",
    "The next cell:\n",
    "- Checks for the correct Python version\n",
    "- Checks versions and optionally installs required packages\n",
    "- Imports the required packages into the notebook\n",
    "- Sets a number of configuration options.\n",
    "\n",
    "This should complete without errors. If you encounter errors or warnings look at the following two notebooks:\n",
    "- [TroubleShootingNotebooks](https://github.com/Azure/Azure-Sentinel-Notebooks/blob/master/TroubleShootingNotebooks.ipynb)\n",
    "- [ConfiguringNotebookEnvironment](https://github.com/Azure/Azure-Sentinel-Notebooks/blob/master/ConfiguringNotebookEnvironment.ipynb)\n",
    "\n",
    "If you are running in the Azure Sentinel Notebooks environment (Azure Notebooks or Azure ML) you can run live versions of these notebooks:\n",
    "- [Run TroubleShootingNotebooks](./TroubleShootingNotebooks.ipynb)\n",
    "- [Run ConfiguringNotebookEnvironment](./ConfiguringNotebookEnvironment.ipynb)\n",
    "\n",
    "You may also need to do some additional configuration to successfully use functions such as Threat Intelligence service lookup and Geo IP lookup. \n",
    "There are more details about this in the `ConfiguringNotebookEnvironment` notebook and in these documents:\n",
    "- [msticpy configuration](https://msticpy.readthedocs.io/en/latest/getting_started/msticpyconfig.html)\n",
    "- [Threat intelligence provider configuration](https://msticpy.readthedocs.io/en/latest/data_acquisition/TIProviders.html#configuration-file)\n"
   ]
  },
  {
   "cell_type": "code",
   "execution_count": null,
   "metadata": {},
   "outputs": [],
   "source": [
    "from pathlib import Path\n",
    "from IPython.display import display, HTML\n",
    "\n",
    "REQ_PYTHON_VER=(3, 6)\n",
    "REQ_MSTICPY_VER=(1, 0, 0)\n",
    "\n",
    "display(HTML(\"<h3>Starting Notebook setup...</h3>\"))\n",
    "if Path(\"./utils/nb_check.py\").is_file():\n",
    "    from utils.nb_check import check_versions\n",
    "    check_versions(REQ_PYTHON_VER, REQ_MSTICPY_VER)\n",
    "\n",
    "# If not using Azure Notebooks, install msticpy with\n",
    "# !pip install msticpy\n",
    "\n",
    "from msticpy.nbtools import nbinit\n",
    "nbinit.init_notebook(\n",
    "    namespace=globals(),\n",
    "    extra_imports=[\"ipwhois, IPWhois\"]\n",
    ");\n"
   ]
  },
  {
   "cell_type": "markdown",
   "metadata": {},
   "source": [
    "<a></a>[Contents](#toc)\n",
    "### Get WorkspaceId and Authenticate to Log Analytics \n",
    "\n",
    "If you are using user/device authentication (the default), run the following cell. \n",
    "- Click the 'Copy code to clipboard and authenticate' button.\n",
    "- This will pop up an Azure Active Directory authentication dialog (in a new tab or browser window).\n",
    "  The device code will have been copied to the clipboard. \n",
    "- Select the text box and paste (Ctrl-V/Cmd-V) the copied value. \n",
    "- You should then be redirected to a user authentication page where you should \n",
    "  authenticate with a user account that has permission to query your Log Analytics workspace.\n",
    "\n",
    "<details>\n",
    "<summary> <u>Using an AppID and App Secret</u></summary>\n",
    "Use the following syntax if you are authenticating using an Azure Active Directory AppId and Secret:<br>\n",
    "<pre>\n",
    "connect_str = \"loganalytics://tenant(TENANT_ID).workspace(WORKSPACE_ID).clientid(client_id).clientsecret(client_secret)\"\n",
    "qry_prov.connect(connect_str)\n",
    "</pre>\n",
    "instead of<br>\n",
    "<pre>\n",
    "qry_prov.connect(ws_config)\n",
    "</pre>\n",
    "\n",
    "To find your Workspace Id go to\n",
    "[Azure Sentinel Workspaces](https://ms.portal.azure.com/#blade/HubsExtension/Resources/resourceType/Microsoft.OperationalInsights%2Fworkspaces).\n",
    "Look at the workspace properties to find the ID.\n",
    "</details>"
   ]
  },
  {
   "cell_type": "code",
   "execution_count": null,
   "metadata": {},
   "outputs": [],
   "source": [
    "# List Workspaces available\n",
    "# WorkspaceConfig().list_workspaces()\n",
    "\n",
    "# To use a specific workspace create a WorkspaceConfig using the\n",
    "# workspace parameter\n",
    "# ws_config = WorkspaceConfig(workspace='MyWorkspace')"
   ]
  },
  {
   "cell_type": "code",
   "execution_count": null,
   "metadata": {},
   "outputs": [],
   "source": [
    "# See if we have an Azure Sentinel Workspace defined in our config file.\n",
    "# If not, let the user specify Workspace and Tenant IDs\n",
    "\n",
    "ws_config = WorkspaceConfig()\n",
    "if not ws_config.config_loaded:\n",
    "    ws_config.prompt_for_ws()\n",
    "    \n",
    "qry_prov = QueryProvider(data_environment=\"AzureSentinel\")\n",
    "print(\"done\")\n"
   ]
  },
  {
   "cell_type": "code",
   "execution_count": null,
   "metadata": {},
   "outputs": [],
   "source": [
    "# Authenticate to Azure Sentinel workspace\n",
    "qry_prov.connect(ws_config)"
   ]
  },
  {
   "cell_type": "code",
   "execution_count": null,
   "metadata": {},
   "outputs": [],
   "source": [
    "query_scope = nbwidgets.QueryTime(auto_display=True)"
   ]
  },
  {
   "cell_type": "markdown",
   "metadata": {},
   "source": [
    "## Example query"
   ]
  },
  {
   "cell_type": "code",
   "execution_count": null,
   "metadata": {},
   "outputs": [],
   "source": [
    "qry_prov.SecurityAlert.list_alerts(query_scope)"
   ]
  }
 ],
 "metadata": {
  "hide_input": false,
  "kernelspec": {
   "display_name": "Python 3.8 - AzureML",
   "language": "python",
   "name": "python38-azureml"
  },
  "language_info": {
   "codemirror_mode": {
    "name": "ipython",
    "version": 3
   },
   "file_extension": ".py",
   "mimetype": "text/x-python",
   "name": "python",
   "nbconvert_exporter": "python",
   "pygments_lexer": "ipython3",
   "version": "3.6.7"
  },
  "latex_envs": {
   "LaTeX_envs_menu_present": true,
   "autoclose": false,
   "autocomplete": true,
   "bibliofile": "biblio.bib",
   "cite_by": "apalike",
   "current_citInitial": 1,
   "eqLabelWithNumbers": true,
   "eqNumInitial": 1,
   "hotkeys": {
    "equation": "Ctrl-E",
    "itemize": "Ctrl-I"
   },
   "labels_anchors": false,
   "latex_user_defs": false,
   "report_style_numbering": false,
   "user_envs_cfg": false
  },
  "toc": {
   "base_numbering": 1,
   "nav_menu": {},
   "number_sections": false,
   "sideBar": true,
   "skip_h1_title": false,
   "title_cell": "Table of Contents",
   "title_sidebar": "Contents",
   "toc_cell": true,
   "toc_position": {},
   "toc_section_display": true,
   "toc_window_display": true
  },
  "varInspector": {
   "cols": {
    "lenName": 16,
    "lenType": 16,
    "lenVar": 40
   },
   "kernels_config": {
    "python": {
     "delete_cmd_postfix": "",
     "delete_cmd_prefix": "del ",
     "library": "var_list.py",
     "varRefreshCmd": "print(var_dic_list())"
=======
  "cells": [
    {
      "cell_type": "markdown",
      "source": [
        "# Notebook Title\n",
        " <details>\n",
        "     <summary>&nbsp;<u>Details...</u></summary>\n",
        "\n",
        " **Notebook Version:** 1.0<br>\n",
        " **Python Version:** Python 3.6 (including Python 3.6 - AzureML)<br>\n",
        " **Required Packages**: kqlmagic, msticpy, pandas, pandas_bokeh, numpy, matplotlib, networkx, seaborn, datetime, ipywidgets, ipython, dnspython, ipwhois, folium, maxminddb_geolite2<br>\n",
        " **Platforms Supported**:\n",
        " - Azure Notebooks Free Compute\n",
        " - Azure Notebooks DSVM\n",
        " - OS Independent\n",
        "\n",
        " **Data Sources Required**:\n",
        " - Log Analytics/Azure Sentinel - Syslog, Secuirty Alerts, Auditd, Azure Network Analytics.\n",
        " - (Optional) - AlienVault OTX (requires account and API key)\n",
        " </details>\n",
        "\n",
        "Notebook description...."
      ],
      "metadata": {}
    },
    {
      "cell_type": "markdown",
      "source": [
        "<h1>Table of Contents<span class=\"tocSkip\"></span></h1>\n",
        "<div class=\"toc\"><ul class=\"toc-item\"><li><span><a href=\"#Notebook-Title\" data-toc-modified-id=\"Notebook-Title-1\">Notebook Title</a></span><ul class=\"toc-item\"><li><span><a href=\"#Notebook-Initialization\" data-toc-modified-id=\"Notebook-Initialization-1.1\">Notebook Initialization</a></span><ul class=\"toc-item\"><li><span><a href=\"#Get-WorkspaceId-and-Authenticate-to-Log-Analytics\" data-toc-modified-id=\"Get-WorkspaceId-and-Authenticate-to-Log-Analytics-1.1.1\">Get WorkspaceId and Authenticate to Log Analytics</a></span></li></ul></li><li><span><a href=\"#Example-query\" data-toc-modified-id=\"Example-query-1.2\">Example query</a></span></li></ul></li></ul></div>"
      ],
      "metadata": {
        "toc": true
      }
    },
    {
      "cell_type": "markdown",
      "source": [
        "---\n",
        "### Notebook initialization\n",
        "The next cell:\n",
        "- Checks for the correct Python version\n",
        "- Checks versions and optionally installs required packages\n",
        "- Imports the required packages into the notebook\n",
        "- Sets a number of configuration options.\n",
        "\n",
        "This should complete without errors. If you encounter errors or warnings look at the following two notebooks:\n",
        "- [TroubleShootingNotebooks](https://github.com/Azure/Azure-Sentinel-Notebooks/blob/master/TroubleShootingNotebooks.ipynb)\n",
        "- [ConfiguringNotebookEnvironment](https://github.com/Azure/Azure-Sentinel-Notebooks/blob/master/ConfiguringNotebookEnvironment.ipynb)\n",
        "\n",
        "If you are running in the Azure Sentinel Notebooks environment (Azure Notebooks or Azure ML) you can run live versions of these notebooks:\n",
        "- [Run TroubleShootingNotebooks](./TroubleShootingNotebooks.ipynb)\n",
        "- [Run ConfiguringNotebookEnvironment](./ConfiguringNotebookEnvironment.ipynb)\n",
        "\n",
        "You may also need to do some additional configuration to successfully use functions such as Threat Intelligence service lookup and Geo IP lookup. \n",
        "There are more details about this in the `ConfiguringNotebookEnvironment` notebook and in these documents:\n",
        "- [msticpy configuration](https://msticpy.readthedocs.io/en/latest/getting_started/msticpyconfig.html)\n",
        "- [Threat intelligence provider configuration](https://msticpy.readthedocs.io/en/latest/data_acquisition/TIProviders.html#configuration-file)\n"
      ],
      "metadata": {}
>>>>>>> 9aa09c67
    },
    {
      "cell_type": "code",
      "source": [
        "from pathlib import Path\n",
        "from IPython.display import display, HTML\n",
        "\n",
        "REQ_PYTHON_VER = \"3.6\"\n",
        "REQ_MSTICPY_VER = \"1.0.0\"\n",
        "\n",
        "display(HTML(\"<h3>Starting Notebook setup...</h3>\"))\n",
        "if Path(\"./utils/nb_check.py\").is_file():\n",
        "    from utils.nb_check import check_versions\n",
        "    check_versions(REQ_PYTHON_VER, REQ_MSTICPY_VER)\n",
        "\n",
        "# If not using Azure Notebooks, install msticpy with\n",
        "# !pip install msticpy\n",
        "\n",
        "extra_imports = []\n",
        "# Usually there is no advantage to using nbinit to do your imports - just import them\n",
        "# as normal. \"init_notebook\" imports a few standard packages (pandas, numpy, etc)\n",
        "# and several common msticpy modules and classes.\n",
        "# If you really want to use this mechanism the syntax is as follows:\n",
        "# Each line is a string:\n",
        "# - if just importing a module (e.g. \"re\"), just the name is enough\n",
        "# - if importing an item from a module (e.g. from datetime import timedelta)\n",
        "#   the string would be \"datetime, delta\"\n",
        "# - if you want to import and alias something (e.g. import pandas as pd) us\n",
        "#   \"source_mod, , alias\" (note you need the extra comma)\n",
        "# - if you're importing an object from a module and want to alias it (e.g.\n",
        "#   from datetime import timedelta as td - use \"datetime, timedelta, td\"\n",
        "# extra_imports = [\n",
        "#     \"module.src [,target] [,alias\",\n",
        "#     \"pandas, , pd\",\n",
        "#     \"bokeh.plotting, show\"\n",
        "# ]\n",
        "\n",
        "additional_packages = []\n",
        "# specify the name of the package to install. It will not be installed if it\n",
        "# is already. You can provide a package specification - e.g. pkg==version,\n",
        "# as shown below\n",
        "# additional_packages = [\"seaborn\", \"another_pkg>=1.2.0\"]\n",
        "\n",
        "from msticpy.nbtools import nbinit\n",
        "nbinit.init_notebook(\n",
        "    namespace=globals(),\n",
        "    extra_imports=extra_imports,\n",
        "    additional_packages=additional_packages,\n",
        ");\n"
      ],
      "outputs": [
        {
          "output_type": "display_data",
          "data": {
            "text/plain": "<IPython.core.display.HTML object>",
            "text/html": "<h3>Starting Notebook setup...</h3>"
          },
          "metadata": {}
        },
        {
          "output_type": "display_data",
          "data": {
            "text/plain": "<IPython.core.display.HTML object>",
            "text/html": "Note: you may need to scroll down this cell to see the full output."
          },
          "metadata": {}
        },
        {
          "output_type": "display_data",
          "data": {
            "text/plain": "<IPython.core.display.HTML object>",
            "text/html": "<h4>Starting notebook pre-checks...</h4>"
          },
          "metadata": {}
        },
        {
          "output_type": "display_data",
          "data": {
            "text/plain": "<IPython.core.display.HTML object>",
            "text/html": "Checking Python kernel version..."
          },
          "metadata": {}
        },
        {
          "output_type": "display_data",
          "data": {
            "text/plain": "<IPython.core.display.HTML object>",
            "text/html": "Info: Python kernel version 3.8.1 OK<br>"
          },
          "metadata": {}
        },
        {
          "output_type": "display_data",
          "data": {
            "text/plain": "<IPython.core.display.HTML object>",
            "text/html": "Checking msticpy version...<br>"
          },
          "metadata": {}
        },
        {
          "output_type": "display_data",
          "data": {
            "text/plain": "<IPython.core.display.HTML object>",
            "text/html": "Info: msticpy version 1.0.0rc5 OK<br>"
          },
          "metadata": {}
        },
        {
          "output_type": "display_data",
          "data": {
            "text/plain": "<IPython.core.display.HTML object>",
            "text/html": "<h4>Notebook pre-checks complete.</h4>"
          },
          "metadata": {}
        },
        {
          "output_type": "display_data",
          "data": {
            "text/plain": "<IPython.core.display.HTML object>",
            "text/html": "<hr><h4>Starting Notebook initialization...</h4>"
          },
          "metadata": {}
        },
        {
          "output_type": "display_data",
          "data": {
            "text/plain": "<IPython.core.display.HTML object>",
            "text/html": "msticpy version installed: 1.0.0rc5 latest published: 0.9.0<br>Latest version is installed.<br> <br>"
          },
          "metadata": {}
        },
        {
          "output_type": "display_data",
          "data": {
            "text/plain": "<IPython.core.display.HTML object>",
            "text/html": "Processing imports.... <br>"
          },
          "metadata": {}
        },
        {
          "output_type": "display_data",
          "data": {
            "text/plain": "<IPython.core.display.HTML object>",
            "text/html": "Imported: pd (pandas), IPython.get_ipython, IPython.display.display, IPython.display.HTML, IPython.display.Markdown, widgets (ipywidgets), pathlib.Path, plt (matplotlib.pyplot), matplotlib.MatplotlibDeprecationWarning, sns (seaborn), np (numpy), msticpy.data.QueryProvider, msticpy.nbtools.foliummap.FoliumMap, msticpy.common.utility.md, msticpy.common.utility.md_warn, msticpy.common.wsconfig.WorkspaceConfig, msticpy.datamodel.pivot.Pivot, msticpy.datamodel.entities <br>"
          },
          "metadata": {}
        },
        {
          "output_type": "display_data",
          "data": {
            "text/plain": "<IPython.core.display.HTML object>",
            "text/html": "Checking configuration.... <br>"
          },
          "metadata": {}
        },
        {
          "output_type": "display_data",
          "data": {
            "text/plain": "<IPython.core.display.HTML object>",
            "text/html": "<br>The following configuration errors were found: <br> -----------------------------------------------<br>Missing or empty 'AzureSentinel' section<br><br>The following configuration warnings were found: <br> -------------------------------------------------<br>'TIProviders' section has no settings.<br> <br>"
          },
          "metadata": {}
        },
        {
          "output_type": "display_data",
          "data": {
            "text/plain": "<IPython.core.display.HTML object>",
            "text/html": "Setting notebook options.... <br>"
          },
          "metadata": {}
        },
        {
          "output_type": "display_data",
          "data": {
            "text/plain": "<IPython.core.display.HTML object>",
            "text/html": "<h4>Notebook initialization complete</h4>"
          },
          "metadata": {}
        }
      ],
      "execution_count": 1,
      "metadata": {
        "gather": {
          "logged": 1617932075325
        }
      }
    },
    {
      "cell_type": "markdown",
      "source": [
        "<a></a>[Contents](#toc)\n",
        "### Get WorkspaceId and Authenticate to Log Analytics \n",
        "\n",
        "If you are using user/device authentication (the default), run the following cell. \n",
        "- Click the 'Copy code to clipboard and authenticate' button.\n",
        "- This will pop up an Azure Active Directory authentication dialog (in a new tab or browser window).\n",
        "  The device code will have been copied to the clipboard. \n",
        "- Select the text box and paste (Ctrl-V/Cmd-V) the copied value. \n",
        "- You should then be redirected to a user authentication page where you should \n",
        "  authenticate with a user account that has permission to query your Log Analytics workspace.\n",
        "\n",
        "<details>\n",
        "<summary> <u>Using an AppID and App Secret</u></summary>\n",
        "Use the following syntax if you are authenticating using an Azure Active Directory AppId and Secret:<br>\n",
        "<pre>\n",
        "connect_str = \"loganalytics://tenant(TENANT_ID).workspace(WORKSPACE_ID).clientid(client_id).clientsecret(client_secret)\"\n",
        "qry_prov.connect(connect_str)\n",
        "</pre>\n",
        "instead of<br>\n",
        "<pre>\n",
        "qry_prov.connect(ws_config)\n",
        "</pre>\n",
        "\n",
        "To find your Workspace Id go to\n",
        "[Azure Sentinel Workspaces](https://ms.portal.azure.com/#blade/HubsExtension/Resources/resourceType/Microsoft.OperationalInsights%2Fworkspaces).\n",
        "Look at the workspace properties to find the ID.\n",
        "</details>"
      ],
      "metadata": {}
    },
    {
      "cell_type": "code",
      "source": [
        "# List Workspaces available\n",
        "# WorkspaceConfig().list_workspaces()\n",
        "\n",
        "# To use a specific workspace create a WorkspaceConfig using the\n",
        "# workspace parameter\n",
        "# ws_config = WorkspaceConfig(workspace='MyWorkspace')"
      ],
      "outputs": [],
      "execution_count": null,
      "metadata": {}
    },
    {
      "cell_type": "code",
      "source": [
        "# See if we have an Azure Sentinel Workspace defined in our config file.\n",
        "# If not, let the user specify Workspace and Tenant IDs\n",
        "\n",
        "ws_config = WorkspaceConfig()\n",
        "if not ws_config.config_loaded:\n",
        "    ws_config.prompt_for_ws()\n",
        "    \n",
        "qry_prov = QueryProvider(data_environment=\"AzureSentinel\")\n",
        "print(\"done\")\n"
      ],
      "outputs": [],
      "execution_count": null,
      "metadata": {}
    },
    {
      "cell_type": "code",
      "source": [
        "# Authenticate to Azure Sentinel workspace\n",
        "qry_prov.connect(ws_config)"
      ],
      "outputs": [],
      "execution_count": null,
      "metadata": {}
    },
    {
      "cell_type": "code",
      "source": [
        "query_scope = nbwidgets.QueryTime(auto_display=True)"
      ],
      "outputs": [],
      "execution_count": null,
      "metadata": {}
    },
    {
      "cell_type": "markdown",
      "source": [
        "## Example query"
      ],
      "metadata": {}
    },
    {
      "cell_type": "code",
      "source": [
        "qry_prov.SecurityAlert.list_alerts(query_scope)"
      ],
      "outputs": [],
      "execution_count": null,
      "metadata": {}
    }
  ],
  "metadata": {
    "hide_input": false,
    "kernelspec": {
      "name": "python38-azureml",
      "language": "python",
      "display_name": "Python 3.8 - AzureML"
    },
    "language_info": {
      "name": "python",
      "version": "3.8.1",
      "mimetype": "text/x-python",
      "codemirror_mode": {
        "name": "ipython",
        "version": 3
      },
      "pygments_lexer": "ipython3",
      "nbconvert_exporter": "python",
      "file_extension": ".py"
    },
    "latex_envs": {
      "report_style_numbering": false,
      "hotkeys": {
        "equation": "Ctrl-E",
        "itemize": "Ctrl-I"
      },
      "LaTeX_envs_menu_present": true,
      "autocomplete": true,
      "autoclose": false,
      "eqNumInitial": 1,
      "bibliofile": "biblio.bib",
      "latex_user_defs": false,
      "current_citInitial": 1,
      "eqLabelWithNumbers": true,
      "labels_anchors": false,
      "cite_by": "apalike",
      "user_envs_cfg": false
    },
    "toc": {
      "toc_position": {},
      "skip_h1_title": false,
      "number_sections": false,
      "title_cell": "Table of Contents",
      "toc_window_display": true,
      "base_numbering": 1,
      "toc_section_display": true,
      "title_sidebar": "Contents",
      "toc_cell": true,
      "nav_menu": {},
      "sideBar": true
    },
    "varInspector": {
      "cols": {
        "lenName": 16,
        "lenType": 16,
        "lenVar": 40
      },
      "kernels_config": {
        "python": {
          "delete_cmd_postfix": "",
          "delete_cmd_prefix": "del ",
          "library": "var_list.py",
          "varRefreshCmd": "print(var_dic_list())"
        },
        "r": {
          "delete_cmd_postfix": ") ",
          "delete_cmd_prefix": "rm(",
          "library": "var_list.r",
          "varRefreshCmd": "cat(var_dic_list()) "
        }
      },
      "types_to_exclude": [
        "module",
        "function",
        "builtin_function_or_method",
        "instance",
        "_Feature"
      ],
      "window_display": false
    },
    "kernel_info": {
      "name": "python38-azureml"
    },
    "nteract": {
      "version": "nteract-front-end@1.0.0"
    }
  },
  "nbformat": 4,
  "nbformat_minor": 4
}<|MERGE_RESOLUTION|>--- conflicted
+++ resolved
@@ -1,256 +1,4 @@
 {
-<<<<<<< HEAD
- "cells": [
-  {
-   "cell_type": "markdown",
-   "metadata": {},
-   "source": [
-    "# Notebook Title\n",
-    " <details>\n",
-    "     <summary>&nbsp;<u>Details...</u></summary>\n",
-    "\n",
-    " **Notebook Version:** 1.0<br>\n",
-    " **Python Version:** Python 3.6 (including Python 3.6 - AzureML)<br>\n",
-    " **Required Packages**: kqlmagic, msticpy, pandas, pandas_bokeh, numpy, matplotlib, networkx, seaborn, datetime, ipywidgets, ipython, dnspython, ipwhois, folium, maxminddb_geolite2<br>\n",
-    " **Platforms Supported**:\n",
-    " - Azure Notebooks Free Compute\n",
-    " - Azure Notebooks DSVM\n",
-    " - OS Independent\n",
-    "\n",
-    " **Data Sources Required**:\n",
-    " - Log Analytics/Azure Sentinel - Syslog, Secuirty Alerts, Auditd, Azure Network Analytics.\n",
-    " - (Optional) - AlienVault OTX (requires account and API key)\n",
-    " </details>\n",
-    "\n",
-    "Notebook description...."
-   ]
-  },
-  {
-   "cell_type": "markdown",
-   "metadata": {
-    "toc": true
-   },
-   "source": [
-    "<h1>Table of Contents<span class=\"tocSkip\"></span></h1>\n",
-    "<div class=\"toc\"><ul class=\"toc-item\"><li><span><a href=\"#Notebook-Title\" data-toc-modified-id=\"Notebook-Title-1\">Notebook Title</a></span><ul class=\"toc-item\"><li><span><a href=\"#Notebook-Initialization\" data-toc-modified-id=\"Notebook-Initialization-1.1\">Notebook Initialization</a></span><ul class=\"toc-item\"><li><span><a href=\"#Get-WorkspaceId-and-Authenticate-to-Log-Analytics\" data-toc-modified-id=\"Get-WorkspaceId-and-Authenticate-to-Log-Analytics-1.1.1\">Get WorkspaceId and Authenticate to Log Analytics</a></span></li></ul></li><li><span><a href=\"#Example-query\" data-toc-modified-id=\"Example-query-1.2\">Example query</a></span></li></ul></li></ul></div>"
-   ]
-  },
-  {
-   "cell_type": "markdown",
-   "metadata": {},
-   "source": [
-    "---\n",
-    "### Notebook initialization\n",
-    "The next cell:\n",
-    "- Checks for the correct Python version\n",
-    "- Checks versions and optionally installs required packages\n",
-    "- Imports the required packages into the notebook\n",
-    "- Sets a number of configuration options.\n",
-    "\n",
-    "This should complete without errors. If you encounter errors or warnings look at the following two notebooks:\n",
-    "- [TroubleShootingNotebooks](https://github.com/Azure/Azure-Sentinel-Notebooks/blob/master/TroubleShootingNotebooks.ipynb)\n",
-    "- [ConfiguringNotebookEnvironment](https://github.com/Azure/Azure-Sentinel-Notebooks/blob/master/ConfiguringNotebookEnvironment.ipynb)\n",
-    "\n",
-    "If you are running in the Azure Sentinel Notebooks environment (Azure Notebooks or Azure ML) you can run live versions of these notebooks:\n",
-    "- [Run TroubleShootingNotebooks](./TroubleShootingNotebooks.ipynb)\n",
-    "- [Run ConfiguringNotebookEnvironment](./ConfiguringNotebookEnvironment.ipynb)\n",
-    "\n",
-    "You may also need to do some additional configuration to successfully use functions such as Threat Intelligence service lookup and Geo IP lookup. \n",
-    "There are more details about this in the `ConfiguringNotebookEnvironment` notebook and in these documents:\n",
-    "- [msticpy configuration](https://msticpy.readthedocs.io/en/latest/getting_started/msticpyconfig.html)\n",
-    "- [Threat intelligence provider configuration](https://msticpy.readthedocs.io/en/latest/data_acquisition/TIProviders.html#configuration-file)\n"
-   ]
-  },
-  {
-   "cell_type": "code",
-   "execution_count": null,
-   "metadata": {},
-   "outputs": [],
-   "source": [
-    "from pathlib import Path\n",
-    "from IPython.display import display, HTML\n",
-    "\n",
-    "REQ_PYTHON_VER=(3, 6)\n",
-    "REQ_MSTICPY_VER=(1, 0, 0)\n",
-    "\n",
-    "display(HTML(\"<h3>Starting Notebook setup...</h3>\"))\n",
-    "if Path(\"./utils/nb_check.py\").is_file():\n",
-    "    from utils.nb_check import check_versions\n",
-    "    check_versions(REQ_PYTHON_VER, REQ_MSTICPY_VER)\n",
-    "\n",
-    "# If not using Azure Notebooks, install msticpy with\n",
-    "# !pip install msticpy\n",
-    "\n",
-    "from msticpy.nbtools import nbinit\n",
-    "nbinit.init_notebook(\n",
-    "    namespace=globals(),\n",
-    "    extra_imports=[\"ipwhois, IPWhois\"]\n",
-    ");\n"
-   ]
-  },
-  {
-   "cell_type": "markdown",
-   "metadata": {},
-   "source": [
-    "<a></a>[Contents](#toc)\n",
-    "### Get WorkspaceId and Authenticate to Log Analytics \n",
-    "\n",
-    "If you are using user/device authentication (the default), run the following cell. \n",
-    "- Click the 'Copy code to clipboard and authenticate' button.\n",
-    "- This will pop up an Azure Active Directory authentication dialog (in a new tab or browser window).\n",
-    "  The device code will have been copied to the clipboard. \n",
-    "- Select the text box and paste (Ctrl-V/Cmd-V) the copied value. \n",
-    "- You should then be redirected to a user authentication page where you should \n",
-    "  authenticate with a user account that has permission to query your Log Analytics workspace.\n",
-    "\n",
-    "<details>\n",
-    "<summary> <u>Using an AppID and App Secret</u></summary>\n",
-    "Use the following syntax if you are authenticating using an Azure Active Directory AppId and Secret:<br>\n",
-    "<pre>\n",
-    "connect_str = \"loganalytics://tenant(TENANT_ID).workspace(WORKSPACE_ID).clientid(client_id).clientsecret(client_secret)\"\n",
-    "qry_prov.connect(connect_str)\n",
-    "</pre>\n",
-    "instead of<br>\n",
-    "<pre>\n",
-    "qry_prov.connect(ws_config)\n",
-    "</pre>\n",
-    "\n",
-    "To find your Workspace Id go to\n",
-    "[Azure Sentinel Workspaces](https://ms.portal.azure.com/#blade/HubsExtension/Resources/resourceType/Microsoft.OperationalInsights%2Fworkspaces).\n",
-    "Look at the workspace properties to find the ID.\n",
-    "</details>"
-   ]
-  },
-  {
-   "cell_type": "code",
-   "execution_count": null,
-   "metadata": {},
-   "outputs": [],
-   "source": [
-    "# List Workspaces available\n",
-    "# WorkspaceConfig().list_workspaces()\n",
-    "\n",
-    "# To use a specific workspace create a WorkspaceConfig using the\n",
-    "# workspace parameter\n",
-    "# ws_config = WorkspaceConfig(workspace='MyWorkspace')"
-   ]
-  },
-  {
-   "cell_type": "code",
-   "execution_count": null,
-   "metadata": {},
-   "outputs": [],
-   "source": [
-    "# See if we have an Azure Sentinel Workspace defined in our config file.\n",
-    "# If not, let the user specify Workspace and Tenant IDs\n",
-    "\n",
-    "ws_config = WorkspaceConfig()\n",
-    "if not ws_config.config_loaded:\n",
-    "    ws_config.prompt_for_ws()\n",
-    "    \n",
-    "qry_prov = QueryProvider(data_environment=\"AzureSentinel\")\n",
-    "print(\"done\")\n"
-   ]
-  },
-  {
-   "cell_type": "code",
-   "execution_count": null,
-   "metadata": {},
-   "outputs": [],
-   "source": [
-    "# Authenticate to Azure Sentinel workspace\n",
-    "qry_prov.connect(ws_config)"
-   ]
-  },
-  {
-   "cell_type": "code",
-   "execution_count": null,
-   "metadata": {},
-   "outputs": [],
-   "source": [
-    "query_scope = nbwidgets.QueryTime(auto_display=True)"
-   ]
-  },
-  {
-   "cell_type": "markdown",
-   "metadata": {},
-   "source": [
-    "## Example query"
-   ]
-  },
-  {
-   "cell_type": "code",
-   "execution_count": null,
-   "metadata": {},
-   "outputs": [],
-   "source": [
-    "qry_prov.SecurityAlert.list_alerts(query_scope)"
-   ]
-  }
- ],
- "metadata": {
-  "hide_input": false,
-  "kernelspec": {
-   "display_name": "Python 3.8 - AzureML",
-   "language": "python",
-   "name": "python38-azureml"
-  },
-  "language_info": {
-   "codemirror_mode": {
-    "name": "ipython",
-    "version": 3
-   },
-   "file_extension": ".py",
-   "mimetype": "text/x-python",
-   "name": "python",
-   "nbconvert_exporter": "python",
-   "pygments_lexer": "ipython3",
-   "version": "3.6.7"
-  },
-  "latex_envs": {
-   "LaTeX_envs_menu_present": true,
-   "autoclose": false,
-   "autocomplete": true,
-   "bibliofile": "biblio.bib",
-   "cite_by": "apalike",
-   "current_citInitial": 1,
-   "eqLabelWithNumbers": true,
-   "eqNumInitial": 1,
-   "hotkeys": {
-    "equation": "Ctrl-E",
-    "itemize": "Ctrl-I"
-   },
-   "labels_anchors": false,
-   "latex_user_defs": false,
-   "report_style_numbering": false,
-   "user_envs_cfg": false
-  },
-  "toc": {
-   "base_numbering": 1,
-   "nav_menu": {},
-   "number_sections": false,
-   "sideBar": true,
-   "skip_h1_title": false,
-   "title_cell": "Table of Contents",
-   "title_sidebar": "Contents",
-   "toc_cell": true,
-   "toc_position": {},
-   "toc_section_display": true,
-   "toc_window_display": true
-  },
-  "varInspector": {
-   "cols": {
-    "lenName": 16,
-    "lenType": 16,
-    "lenVar": 40
-   },
-   "kernels_config": {
-    "python": {
-     "delete_cmd_postfix": "",
-     "delete_cmd_prefix": "del ",
-     "library": "var_list.py",
-     "varRefreshCmd": "print(var_dic_list())"
-=======
   "cells": [
     {
       "cell_type": "markdown",
@@ -311,7 +59,6 @@
         "- [Threat intelligence provider configuration](https://msticpy.readthedocs.io/en/latest/data_acquisition/TIProviders.html#configuration-file)\n"
       ],
       "metadata": {}
->>>>>>> 9aa09c67
     },
     {
       "cell_type": "code",
