--- conflicted
+++ resolved
@@ -2089,329 +2089,6 @@
       ],
       "metadata": {}
     }
-<<<<<<< HEAD
-   },
-   "outputs": [],
-   "source": [
-    "# WHOIS lookup function\n",
-    "from ipaddress import ip_address\n",
-    "from msticpy.sectools.ip_utils import get_whois_info\n",
-    "\n",
-    "\n",
-    "# Add ASN informatio from Whois\n",
-    "flows_df = (\n",
-    "    flow_index[[\"source\", \"dest\", \"L7Protocol\", \"FlowDirection\", \"TotalAllowedFlows\"]]\n",
-    "    .groupby([\"source\", \"dest\", \"L7Protocol\", \"FlowDirection\"])\n",
-    "    .sum()\n",
-    "    .reset_index()\n",
-    ")\n",
-    "\n",
-    "num_ips = len(flows_df[\"source\"].unique()) + len(flows_df[\"dest\"].unique())\n",
-    "print(f\"Performing WhoIs lookups for {num_ips} IPs \", end=\"\")\n",
-    "#flows_df = flows_df.assign(DestASN=\"\", DestASNFull=\"\", SourceASN=\"\", SourceASNFull=\"\")\n",
-    "flows_df[\"DestASN\"] = flows_df.apply(lambda x: get_whois_info(x.dest, True), axis=1)\n",
-    "flows_df[\"SourceASN\"] = flows_df.apply(lambda x: get_whois_info(x.source, True), axis=1)\n",
-    "print(\"done\")\n",
-    "\n",
-    "# Split the tuple returned by get_whois_info into separate columns\n",
-    "flows_df[\"DestASNFull\"] = flows_df.apply(lambda x: x.DestASN[1], axis=1)\n",
-    "flows_df[\"DestASN\"] = flows_df.apply(lambda x: x.DestASN[0], axis=1)\n",
-    "flows_df[\"SourceASNFull\"] = flows_df.apply(lambda x: x.SourceASN[1], axis=1)\n",
-    "flows_df[\"SourceASN\"] = flows_df.apply(lambda x: x.SourceASN[0], axis=1)\n",
-    "\n",
-    "our_host_asns = [get_whois_info(ip.Address)[0] for ip in host_entity.public_ips]\n",
-    "md(f\"Host {host_entity.HostName} ASNs:\", \"bold\")\n",
-    "md(str(our_host_asns))\n",
-    "\n",
-    "flow_sum_df = flows_df.groupby([\"DestASN\", \"SourceASN\"]).agg(\n",
-    "    TotalAllowedFlows=pd.NamedAgg(column=\"TotalAllowedFlows\", aggfunc=\"sum\"),\n",
-    "    L7Protocols=pd.NamedAgg(column=\"L7Protocol\", aggfunc=lambda x: x.unique().tolist()),\n",
-    "    source_ips=pd.NamedAgg(column=\"source\", aggfunc=lambda x: x.unique().tolist()),\n",
-    "    dest_ips=pd.NamedAgg(column=\"dest\", aggfunc=lambda x: x.unique().tolist()),\n",
-    ").reset_index()\n",
-    "display(flow_sum_df)"
-   ]
-  },
-  {
-   "cell_type": "markdown",
-   "metadata": {},
-   "source": [
-    "## Choose ASNs/IPs to Check for Threat Intel Reports\n",
-    "Choose from the list of Selected ASNs for the IPs you wish to check on.\n",
-    "The Source list is been pre-populated with all ASNs found in the network flow summary.\n",
-    "\n",
-    "As an example, we've populated the `Selected` list with the ASNs that have the lowest number of flows to and from the host. We also remove the ASN that matches the ASN of the host we are investigating.\n",
-    "\n",
-    "Please edit this list, using flow summary data above as a guide and leaving only ASNs that you are suspicious about. Typicially these would be ones with relatively low `TotalAllowedFlows` and possibly with unusual `L7Protocols`.\n",
-    "<details>\n",
-    "    <summary>TI Configuration</summary>\n",
-    "If you have not used msticpy threat intelligence lookups before you will need to supply API keys for the \n",
-    "TI Providers that you want to use. Please see the section on configuring [msticpyconfig.yaml](#msticpyconfig.yaml-configuration-File)\n",
-    "\n",
-    "Then reload provider settings:\n",
-    "```\n",
-    "mylookup = TILookup()\n",
-    "mylookup.reload_provider_settings()\n",
-    "```\n",
-    "</details>"
-   ]
-  },
-  {
-   "cell_type": "code",
-   "execution_count": null,
-   "metadata": {},
-   "outputs": [],
-   "source": [
-    "all_asns = list(flow_sum_df[\"DestASN\"].unique()) + list(flow_sum_df[\"SourceASN\"].unique())\n",
-    "all_asns = set(all_asns) - set([\"private address\"])\n",
-    "\n",
-    "# Select the ASNs in the 25th percentile (lowest number of flows)\n",
-    "quant_25pc = flow_sum_df[\"TotalAllowedFlows\"].quantile(q=[0.25]).iat[0]\n",
-    "quant_25pc_df = flow_sum_df[flow_sum_df[\"TotalAllowedFlows\"] <= quant_25pc]\n",
-    "other_asns = list(quant_25pc_df[\"DestASN\"].unique()) + list(quant_25pc_df[\"SourceASN\"].unique())\n",
-    "other_asns = set(other_asns) - set(our_host_asns)\n",
-    "md(\"Choose IPs from Selected ASNs to look up for Threat Intel.\", \"bold\")\n",
-    "sel_asn = nbwidgets.SelectSubset(source_items=all_asns, default_selected=other_asns)"
-   ]
-  },
-  {
-   "cell_type": "code",
-   "execution_count": null,
-   "metadata": {},
-   "outputs": [],
-   "source": [
-    "from itertools import chain\n",
-    "from msticpy.sectools.tiproviders.ti_provider_base import TISeverity\n",
-    "\n",
-    "def ti_check_ser_sev(severity, threshold):\n",
-    "    threshold = TISeverity.parse(threshold)\n",
-    "    return severity.apply(lambda x: TISeverity.parse(x) >= threshold)\n",
-    "\n",
-    "\n",
-    "dest_ips = set(chain.from_iterable(flow_sum_df[flow_sum_df[\"DestASN\"].isin(sel_asn.selected_items)][\"dest_ips\"]))\n",
-    "src_ips = set(chain.from_iterable(flow_sum_df[flow_sum_df[\"SourceASN\"].isin(sel_asn.selected_items)][\"source_ips\"]))\n",
-    "selected_ips = dest_ips | src_ips\n",
-    "md(f\"{len(selected_ips)} unique IPs in selected ASNs\")\n",
-    "\n",
-    "# Add the IoCType to save cost of inferring each item\n",
-    "md(\"Looking up TI...\")\n",
-    "selected_ip_dict = {ip: \"ipv4\" for ip in selected_ips}\n",
-    "ti_results = ti_lookup.lookup_iocs(data=selected_ip_dict)\n",
-    "\n",
-    "md(f\"{len(ti_results)} results received.\")\n",
-    "\n",
-    "ti_results_pos = ti_results[ti_check_ser_sev(ti_results[\"Severity\"], 1)]\n",
-    "print(f\"{len(ti_results_pos)} positive results found.\")\n",
-    "\n",
-    "if not ti_results_pos.empty:\n",
-    "    src_pos = flows_df.merge(ti_results_pos, left_on=\"source\", right_on=\"Ioc\")\n",
-    "    dest_pos = flows_df.merge(ti_results_pos, left_on=\"dest\", right_on=\"Ioc\")\n",
-    "    ti_ip_results = pd.concat([src_pos, dest_pos])\n",
-    "    md_warn(\"Positive Threat Intel Results found for the following flows\")\n",
-    "    md(\"Please examine these IP flows using the IP Explorer notebook.\", \"bold, large\")\n",
-    "    display(ti_ip_results)"
-   ]
-  },
-  {
-   "cell_type": "markdown",
-   "metadata": {},
-   "source": [
-    " ## GeoIP Map of External IPs"
-   ]
-  },
-  {
-   "cell_type": "code",
-   "execution_count": null,
-   "metadata": {},
-   "outputs": [],
-   "source": [
-    "def format_ip_entity(row, ip_col):\n",
-    "    ip_entity = entities.IpAddress(Address=row[ip_col])\n",
-    "    iplocation.lookup_ip(ip_entity=ip_entity)\n",
-    "    ip_entity.AdditionalData[\"protocol\"] = row.L7Protocol\n",
-    "    if \"severity\" in row:\n",
-    "        ip_entity.AdditionalData[\"threat severity\"] = row[\"severity\"]\n",
-    "    if \"Details\" in row:\n",
-    "        ip_entity.AdditionalData[\"threat details\"] = row[\"Details\"]\n",
-    "    return ip_entity\n",
-    "\n",
-    "# from msticpy.nbtools.foliummap import FoliumMap\n",
-    "folium_map = FoliumMap(zoom_start=4)\n",
-    "if az_net_comms_df is None or az_net_comms_df.empty:\n",
-    "    print(\"No network flow data available.\")\n",
-    "else:\n",
-    "    # Get the flow records for all flows not in the TI results\n",
-    "    selected_out = flows_df[flows_df[\"DestASN\"].isin(sel_asn.selected_items)]\n",
-    "    selected_out = selected_out[~selected_out[\"dest\"].isin(ti_ip_results[\"Ioc\"])]\n",
-    "    if selected_out.empty:\n",
-    "        ips_out = []\n",
-    "    else:\n",
-    "        ips_out = list(selected_out.apply(lambda x: format_ip_entity(x, \"dest\"), axis=1))\n",
-    "    \n",
-    "    selected_in = flows_df[flows_df[\"SourceASN\"].isin(sel_asn.selected_items)]\n",
-    "    selected_in = selected_in[~selected_in[\"source\"].isin(ti_ip_results[\"Ioc\"])]\n",
-    "    if selected_in.empty:\n",
-    "        ips_in = []\n",
-    "    else:\n",
-    "        ips_in = list(selected_in.apply(lambda x: format_ip_entity(x, \"source\"), axis=1))\n",
-    "\n",
-    "    ips_threats = list(ti_ip_results.apply(lambda x: format_ip_entity(x, \"Ioc\"), axis=1))\n",
-    "\n",
-    "    display(HTML(\"<h3>External IP Addresses communicating with host</h3>\"))\n",
-    "    display(HTML(\"Numbered circles indicate multiple items - click to expand\"))\n",
-    "    display(HTML(\"Location markers: <br>Blue = outbound, Purple = inbound, Green = Host, Red = Threats\"))\n",
-    "\n",
-    "    icon_props = {\"color\": \"green\"}\n",
-    "    for ips in host_entity.public_ips:\n",
-    "        ips.AdditionalData[\"host\"] = host_entity.HostName\n",
-    "    folium_map.add_ip_cluster(ip_entities=host_entity.public_ips, **icon_props)\n",
-    "    icon_props = {\"color\": \"blue\"}\n",
-    "    folium_map.add_ip_cluster(ip_entities=ips_out, **icon_props)\n",
-    "    icon_props = {\"color\": \"purple\"}\n",
-    "    folium_map.add_ip_cluster(ip_entities=ips_in, **icon_props)\n",
-    "    icon_props = {\"color\": \"red\"}\n",
-    "    folium_map.add_ip_cluster(ip_entities=ips_threats, **icon_props)\n",
-    "    folium_map.center_map()\n",
-    "    display(folium_map)\n"
-   ]
-  },
-  {
-   "cell_type": "markdown",
-   "metadata": {},
-   "source": [
-    " <a></a>[Contents](#toc)\n",
-    " # Appendices"
-   ]
-  },
-  {
-   "cell_type": "markdown",
-   "metadata": {},
-   "source": [
-    " ## Available DataFrames"
-   ]
-  },
-  {
-   "cell_type": "code",
-   "execution_count": null,
-   "metadata": {},
-   "outputs": [],
-   "source": [
-    "print(\"List of current DataFrames in Notebook\")\n",
-    "print(\"-\" * 50)\n",
-    "current_vars = list(locals().keys())\n",
-    "for var_name in current_vars:\n",
-    "    if isinstance(locals()[var_name], pd.DataFrame) and not var_name.startswith(\"_\"):\n",
-    "        print(var_name)\n"
-   ]
-  },
-  {
-   "cell_type": "markdown",
-   "metadata": {},
-   "source": [
-    " ## Saving Data to Excel\n",
-    " To save the contents of a pandas DataFrame to an Excel spreadsheet\n",
-    " use the following syntax\n",
-    " ```\n",
-    " writer = pd.ExcelWriter('myWorksheet.xlsx')\n",
-    " my_data_frame.to_excel(writer,'Sheet1')\n",
-    " writer.save()\n",
-    " ```"
-   ]
-  },
-  {
-   "cell_type": "markdown",
-   "metadata": {},
-   "source": [
-    "## Configuration\n",
-    "\n",
-    "### `msticpyconfig.yaml` configuration File\n",
-    "You can configure primary and secondary TI providers and any required parameters in the `msticpyconfig.yaml` file. This is read from the current directory or you can set an environment variable (`MSTICPYCONFIG`) pointing to its location.\n",
-    "\n",
-    "To configure this file see the [ConfigureNotebookEnvironment notebook](https://github.com/Azure/Azure-Sentinel-Notebooks/blob/master/ConfiguringNotebookEnvironment.ipynb)"
-   ]
-  }
- ],
- "metadata": {
-  "file_extension": ".py",
-  "hide_input": false,
-  "history": [],
-  "kernelspec": {
-   "display_name": "Python 3.8 - AzureML",
-   "language": "python",
-   "name": "python38-azureml"
-  },
-  "language_info": {
-   "codemirror_mode": {
-    "name": "ipython",
-    "version": 3
-   },
-   "file_extension": ".py",
-   "mimetype": "text/x-python",
-   "name": "python",
-   "nbconvert_exporter": "python",
-   "pygments_lexer": "ipython3",
-   "version": "3.7.9"
-  },
-  "latex_envs": {
-   "LaTeX_envs_menu_present": true,
-   "autoclose": false,
-   "autocomplete": true,
-   "bibliofile": "biblio.bib",
-   "cite_by": "apalike",
-   "current_citInitial": 1,
-   "eqLabelWithNumbers": true,
-   "eqNumInitial": 1,
-   "hotkeys": {
-    "equation": "Ctrl-E",
-    "itemize": "Ctrl-I"
-   },
-   "labels_anchors": false,
-   "latex_user_defs": false,
-   "report_style_numbering": false,
-   "user_envs_cfg": false
-  },
-  "mimetype": "text/x-python",
-  "name": "python",
-  "npconvert_exporter": "python",
-  "pygments_lexer": "ipython3",
-  "toc": {
-   "base_numbering": 1,
-   "nav_menu": {},
-   "number_sections": true,
-   "sideBar": true,
-   "skip_h1_title": false,
-   "title_cell": "Contents",
-   "title_sidebar": "Contents",
-   "toc_cell": true,
-   "toc_position": {
-    "height": "calc(100% - 180px)",
-    "left": "10px",
-    "top": "150px",
-    "width": "323.667px"
-   },
-   "toc_section_display": true,
-   "toc_window_display": true
-  },
-  "uuid": "752d7f6a-d842-43cc-b46d-4d9e9a2c1160",
-  "varInspector": {
-   "cols": {
-    "lenName": 16,
-    "lenType": 16,
-    "lenVar": 40
-   },
-   "kernels_config": {
-    "python": {
-     "delete_cmd_postfix": "",
-     "delete_cmd_prefix": "del ",
-     "library": "var_list.py",
-     "varRefreshCmd": "print(var_dic_list())"
-    },
-    "r": {
-     "delete_cmd_postfix": ") ",
-     "delete_cmd_prefix": "rm(",
-     "library": "var_list.r",
-     "varRefreshCmd": "cat(var_dic_list()) "
-=======
   ],
   "metadata": {
     "pygments_lexer": "ipython3",
@@ -2524,7 +2201,6 @@
     "file_extension": ".py",
     "nteract": {
       "version": "nteract-front-end@1.0.0"
->>>>>>> 9aa09c67
     }
   },
   "nbformat": 4,
